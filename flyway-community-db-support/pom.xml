<!--

    Copyright (C) Red Gate Software Ltd 2010-2024

    Licensed under the Apache License, Version 2.0 (the "License");
    you may not use this file except in compliance with the License.
    You may obtain a copy of the License at

            http://www.apache.org/licenses/LICENSE-2.0

    Unless required by applicable law or agreed to in writing, software
    distributed under the License is distributed on an "AS IS" BASIS,
    WITHOUT WARRANTIES OR CONDITIONS OF ANY KIND, either express or implied.
    See the License for the specific language governing permissions and
    limitations under the License.

-->
<project xmlns="http://maven.apache.org/POM/4.0.0"
         xmlns:xsi="http://www.w3.org/2001/XMLSchema-instance"
         xsi:schemaLocation="http://maven.apache.org/POM/4.0.0 http://maven.apache.org/xsd/maven-4.0.0.xsd">
    <parent>
        <groupId>org.flywaydb</groupId>
        <artifactId>flyway-parent</artifactId>
        <version>10.5.0</version>
    </parent>
    <modelVersion>4.0.0</modelVersion>

    <artifactId>flyway-community-db-support</artifactId>
    <packaging>pom</packaging>
    <name>${project.artifactId}</name>
<<<<<<< HEAD
    <dependencies>
        <dependency>
            <groupId>${project.groupId}</groupId>
            <artifactId>flyway-core</artifactId>
            <version>${project.version}</version>
        </dependency>
        <dependency>
            <groupId>${project.groupId}</groupId>
            <artifactId>flyway-mysql</artifactId>
            <version>${project.version}</version>
        </dependency>
        <dependency>
            <groupId>org.junit.jupiter</groupId>
            <artifactId>junit-jupiter-engine</artifactId>
            <version>${version.junit}</version>
            <scope>test</scope>
        </dependency>
        <!-- JDBC drivers -->
        <dependency>
            <groupId>org.apache.ignite</groupId>
            <artifactId>ignite-core</artifactId>
            <optional>true</optional>
        </dependency>
        <!-- Caché -->
        <dependency>
            <groupId>com.intersys</groupId>
            <artifactId>cache-jdbc</artifactId>
        </dependency>

        <!-- IRIS -->
        <dependency>
            <groupId>com.intersys</groupId>
            <artifactId>iris-jdbc</artifactId>
        </dependency>
    </dependencies>
=======

    <modules>
        <module>flyway-database-tidb</module>
        <module>flyway-database-ignite</module>
        <module>flyway-database-yugabytedb</module>
    </modules>

    <dependencyManagement>
        <dependencies>
            <dependency>
                <groupId>${project.groupId}</groupId>
                <artifactId>flyway-core</artifactId>
                <version>${project.version}</version>
            </dependency>
        </dependencies>
    </dependencyManagement>
>>>>>>> e4366159

    <build>
        <pluginManagement>
            <plugins>
                <plugin>
                    <artifactId>maven-resources-plugin</artifactId>
                    <executions>
                        <execution>
                            <id>copy-license</id>
                            <goals>
                                <goal>copy-resources</goal>
                            </goals>
                            <phase>generate-resources</phase>
                            <configuration>
                                <resources>
                                    <resource>
                                        <directory>..</directory>
                                        <includes>
                                            <include>LICENSE.txt</include>
                                            <include>README.txt</include>
                                        </includes>
                                    </resource>
                                </resources>
                                <outputDirectory>${project.build.outputDirectory}/META-INF</outputDirectory>
                            </configuration>
                        </execution>
                    </executions>
                </plugin>
                <plugin>
                    <groupId>org.apache.felix</groupId>
                    <artifactId>maven-bundle-plugin</artifactId>
                    <executions>
                        <execution>
                            <id>bundle-manifest</id>
                            <phase>process-classes</phase>
                            <goals>
                                <goal>manifest</goal>
                            </goals>
                        </execution>
                    </executions>
                </plugin>
            </plugins>
        </pluginManagement>
    </build>
</project><|MERGE_RESOLUTION|>--- conflicted
+++ resolved
@@ -28,43 +28,6 @@
     <artifactId>flyway-community-db-support</artifactId>
     <packaging>pom</packaging>
     <name>${project.artifactId}</name>
-<<<<<<< HEAD
-    <dependencies>
-        <dependency>
-            <groupId>${project.groupId}</groupId>
-            <artifactId>flyway-core</artifactId>
-            <version>${project.version}</version>
-        </dependency>
-        <dependency>
-            <groupId>${project.groupId}</groupId>
-            <artifactId>flyway-mysql</artifactId>
-            <version>${project.version}</version>
-        </dependency>
-        <dependency>
-            <groupId>org.junit.jupiter</groupId>
-            <artifactId>junit-jupiter-engine</artifactId>
-            <version>${version.junit}</version>
-            <scope>test</scope>
-        </dependency>
-        <!-- JDBC drivers -->
-        <dependency>
-            <groupId>org.apache.ignite</groupId>
-            <artifactId>ignite-core</artifactId>
-            <optional>true</optional>
-        </dependency>
-        <!-- Caché -->
-        <dependency>
-            <groupId>com.intersys</groupId>
-            <artifactId>cache-jdbc</artifactId>
-        </dependency>
-
-        <!-- IRIS -->
-        <dependency>
-            <groupId>com.intersys</groupId>
-            <artifactId>iris-jdbc</artifactId>
-        </dependency>
-    </dependencies>
-=======
 
     <modules>
         <module>flyway-database-tidb</module>
@@ -81,7 +44,6 @@
             </dependency>
         </dependencies>
     </dependencyManagement>
->>>>>>> e4366159
 
     <build>
         <pluginManagement>
