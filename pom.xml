<project xmlns="http://maven.apache.org/POM/4.0.0" xmlns:xsi="http://www.w3.org/2001/XMLSchema-instance"
         xsi:schemaLocation="http://maven.apache.org/POM/4.0.0 http://maven.apache.org/xsd/maven-4.0.0.xsd">
    <!--
    Detailed information how to contribute: https://documentation.red-gate.com/fd/code-184127557.html

    To build the OS-specific flyway-commandline assemblies you can run the build with one of the following commands:
    mvn clean install -Pbuild-assemblies-windows
    mvn clean install -Pbuild-assemblies-linux
    mvn clean install -Pbuild-assemblies-mac
    mvn clean install -Pbuild-assemblies-mac-arm64
    mvn clean install -Pbuild-assemblies-no-jre
    -->

    <modelVersion>4.0.0</modelVersion>
    <groupId>org.flywaydb</groupId>
    <artifactId>flyway-parent</artifactId>
    <version>10.17.2</version>
    <packaging>pom</packaging>
    <name>${project.artifactId}</name>
    <description>Flyway: Database Migrations Made Easy.</description>
    <url>https://flywaydb.org</url>
    <licenses>
        <license>
            <name>Apache License, Version 2.0</name>
            <url>https://flywaydb.org/licenses/flyway-oss</url>
            <distribution>repo</distribution>
        </license>
    </licenses>
    <scm>

        <url>https://github.com/flyway/flyway</url>
        <connection>scm:git:git@github.com:flyway/flyway.git</connection>
        <developerConnection>scm:git:git@github.com:flyway/flyway.git</developerConnection>






        <tag>HEAD</tag>
    </scm>
    <developers>
        <developer>
            <id>flyway</id>
            <url>https://flywaydb.org/</url>
            <organization>Redgate Software</organization>
            <organizationUrl>https://www.red-gate.com/</organizationUrl>
        </developer>
    </developers>

    <modules>
        <module>flyway-core</module>
        <module>flyway-gradle-plugin</module>
        <module>flyway-maven-plugin</module>
        <module>flyway-commandline</module>
        <module>flyway-database</module>
        <module>flyway-experimental</module>
        <module>flyway-reports</module>








































    </modules>

    <distributionManagement>
        <snapshotRepository>
            <id>${snapshotRepository.id}</id>
            <name>${snapshotRepository.name}</name>
            <url>${snapshotRepository.url}</url>
        </snapshotRepository>
        <repository>
            <id>${releaseRepository.id}</id>
            <name>${releaseRepository.name}</name>
            <url>${releaseRepository.url}</url>
        </repository>
    </distributionManagement>

    <repositories>







        <repository>
            <id>maven-central</id>
            <url>https://repo1.maven.org/maven2</url>
        </repository>

        <repository>
            <id>repo.gradle.org</id>
            <url>https://repo.gradle.org/gradle/libs-releases-local/</url>
        </repository>
        <repository>
            <id>flyway-repo</id>
            <url>https://nexus.flywaydb.org/repository/flyway/</url>
        </repository>
        <repository>
            <id>flyway-community-db-support</id>
            <url>https://maven.pkg.github.com/flyway/flyway-community-db-support</url>
        </repository>
    </repositories>

    <properties>
        <version.ant>1.10.13</version.ant>
        <version.appinsights>3.4.7</version.appinsights>
        <version.aws-java-sdk>2.25.26</version.aws-java-sdk> <!-- TODO: revert back to range once nexus is better -->
        <version.aws-secretsmanager>2.0.2</version.aws-secretsmanager>
        <version.azure-identity>1.12.2</version.azure-identity>
        <version.byte-buddy-agent>1.11.18</version.byte-buddy-agent>
        <version.cassandra>4.11.1</version.cassandra>
        <version.commonslogging>1.2</version.commonslogging>
        <version.commonstext>1.10.0</version.commonstext>
        <version.db2>11.5.0.0</version.db2>
        <version.derby>10.16.1.1</version.derby>
        <version.equinox>3.15.200</version.equinox>
        <version.equinoxcommon>3.10.600</version.equinoxcommon>
        <version.gcs>2.22.5</version.gcs>
        <version.gcsm>2.20.0</version.gcsm>
        <version.gradle>6.1.1</version.gradle>
        <version.gson>2.10.1</version.gson>
        <version.h2>2.2.224</version.h2>
        <version.hamcrest>2.2</version.hamcrest>
        <version.hsqldb>2.7.2</version.hsqldb>
        <version.ignite>2.13.0</version.ignite>
        <version.informix>4.50.3</version.informix>
        <version.jansi>1.18</version.jansi>
        <version.jackson>2.15.2</version.jackson>
        <version.jaxb>2.3.1</version.jaxb>
        <version.jaybird>3.0.10</version.jaybird>
        <version.jboss>3.2.15.Final</version.jboss>
        <version.jetbrains-annotations>24.1.0</version.jetbrains-annotations>
        <version.jffi>1.3.10</version.jffi>
        <version.jimfs>1.3.0</version.jimfs>
        <version.jna>5.13.0</version.jna>
        <version.jtds>1.3.1</version.jtds>
        <version.junit>5.9.0</version.junit>
        <version.java-diff-utils>4.12</version.java-diff-utils>
        <version.system-stubs>2.0.1</version.system-stubs>
        <version.log4net2>2.17.1</version.log4net2>
        <version.logback>1.2.3</version.logback>
        <version.lombok>1.18.32</version.lombok>
        <version.lombok-maven-plugin>1.18.20.0</version.lombok-maven-plugin>
        <version.mariadb>2.7.11</version.mariadb>
        <version.maven>3.9.6</version.maven>
        <version.mockito>5.10.0</version.mockito>
        <version.msal4j>1.15.1</version.msal4j>
        <version.mssql>12.6.3</version.mssql>
        <version.mssql-jdbc>${version.mssql}.jre11</version.mssql-jdbc>
        <version.mysql>8.0.24</version.mysql>
        <version.oracle>19.6.0.0</version.oracle>
        <version.osgi>4.3.1</version.osgi>
        <version.p6spy>3.9.1</version.p6spy>
        <version.postgresql>42.7.2</version.postgresql>
        <version.redshift>1.2.10.1009</version.redshift>
        <version.sap>2.6.30</version.sap>
        <version.singlestore>1.1.4</version.singlestore>
        <version.slf4j>1.7.30</version.slf4j>
        <version.snowflake>3.14.1</version.snowflake>
        <version.spanner>2.18.1</version.spanner>
        <version.springjdbc>5.3.19</version.springjdbc>
        <version.sqlite>3.41.2.2</version.sqlite>
        <version.testcontainers>1.15.3</version.testcontainers>
    </properties>

    <dependencyManagement>
        <dependencies>
            <dependency>
                <groupId>commons-logging</groupId>
                <artifactId>commons-logging</artifactId>
                <version>${version.commonslogging}</version>
                <optional>true</optional>
            </dependency>
            <dependency>
                <groupId>org.apache.commons</groupId>
                <artifactId>commons-text</artifactId>
                <version>${version.commonstext}</version>
                <optional>true</optional>
            </dependency>
            <dependency>
                <groupId>com.fasterxml.jackson.dataformat</groupId>
                <artifactId>jackson-dataformat-toml</artifactId>
                <version>${version.jackson}</version>
            </dependency>
            <dependency>
                <groupId>com.fasterxml.jackson.core</groupId>
                <artifactId>jackson-annotations</artifactId>
                <version>${version.jackson}</version>
            </dependency>
            <dependency>
                <groupId>com.fasterxml.jackson.core</groupId>
                <artifactId>jackson-core</artifactId>
                <version>${version.jackson}</version>
            </dependency>
            <dependency>
                <groupId>com.fasterxml.jackson.core</groupId>
                <artifactId>jackson-databind</artifactId>
                <version>${version.jackson}</version>
            </dependency>
            <dependency>
                <groupId>com.fasterxml.jackson.datatype</groupId>
                <artifactId>jackson-datatype-jsr310</artifactId>
                <version>${version.jackson}</version>
            </dependency>
            <dependency>
                <groupId>org.slf4j</groupId>
                <artifactId>slf4j-api</artifactId>
                <version>${version.slf4j}</version>
                <optional>true</optional>
            </dependency>
            <dependency>
                <groupId>org.slf4j</groupId>
                <artifactId>slf4j-jdk14</artifactId>
                <version>${version.slf4j}</version>
                <optional>true</optional>
            </dependency>
            <dependency>
                <groupId>org.slf4j</groupId>
                <artifactId>slf4j-nop</artifactId>
                <version>${version.slf4j}</version>
                <optional>true</optional>
            </dependency>
            <dependency>
                <groupId>org.slf4j</groupId>
                <artifactId>jcl-over-slf4j</artifactId>
                <version>${version.slf4j}</version>
                <optional>true</optional>
            </dependency>
            <dependency>
                <groupId>org.apache.logging.log4j</groupId>
                <artifactId>log4j-core</artifactId>
                <version>${version.log4net2}</version>
                <optional>true</optional>
            </dependency>
            <dependency>
                <groupId>org.apache.logging.log4j</groupId>
                <artifactId>log4j-api</artifactId>
                <version>${version.log4net2}</version>
                <optional>true</optional>
            </dependency>
            <dependency>
                <groupId>org.jboss</groupId>
                <artifactId>jboss-vfs</artifactId>
                <version>${version.jboss}</version>
                <optional>true</optional>
            </dependency>
            <dependency>
                <groupId>org.jetbrains</groupId>
                <artifactId>annotations</artifactId>
                <version>${version.jetbrains-annotations>}</version>
                <scope>provided</scope>
            </dependency>
            <dependency>
                <groupId>org.eclipse.platform</groupId>
                <artifactId>org.eclipse.equinox.common</artifactId>
                <version>${version.equinoxcommon}</version>
                <optional>true</optional>
            </dependency>
            <dependency>
                <groupId>org.eclipse.platform</groupId>
                <artifactId>org.eclipse.osgi</artifactId>
                <version>${version.equinox}</version>
            </dependency>
            <dependency>
                <groupId>org.osgi</groupId>
                <artifactId>org.osgi.core</artifactId>
                <version>${version.osgi}</version>
            </dependency>
            <dependency>
                <groupId>org.postgresql</groupId>
                <artifactId>postgresql</artifactId>
                <version>${version.postgresql}</version>
                <optional>true</optional>
            </dependency>
            <dependency>
                <groupId>org.apache.derby</groupId>
                <artifactId>derby</artifactId>
                <version>${version.derby}</version>
                <optional>true</optional>
            </dependency>
            <dependency>
                <groupId>org.apache.derby</groupId>
                <artifactId>derbytools</artifactId>
                <version>${version.derby}</version>
                <optional>true</optional>
            </dependency>
            <dependency>
                <groupId>org.apache.derby</groupId>
                <artifactId>derbyshared</artifactId>
                <version>${version.derby}</version>
                <optional>true</optional>
            </dependency>
            <dependency>
                <groupId>org.apache.derby</groupId>
                <artifactId>derbyclient</artifactId>
                <version>${version.derby}</version>
                <optional>true</optional>
            </dependency>
            <dependency>
                <groupId>org.hsqldb</groupId>
                <artifactId>hsqldb</artifactId>
                <version>${version.hsqldb}</version>
                <optional>true</optional>
            </dependency>
            <dependency>
                <groupId>com.h2database</groupId>
                <artifactId>h2</artifactId>
                <version>${version.h2}</version>
                <optional>true</optional>
            </dependency>
            <dependency>
                <groupId>org.firebirdsql.jdbc</groupId>
                <artifactId>jaybird-jdk18</artifactId>
                <version>${version.jaybird}</version>
                <optional>true</optional>
            </dependency>
            <dependency>
                <groupId>com.google.cloud</groupId>
                <artifactId>google-cloud-spanner-jdbc</artifactId>
                <version>${version.spanner}</version>
                <optional>true</optional>
            </dependency>
            <dependency>
                <groupId>org.apache.ignite</groupId>
                <artifactId>ignite-core</artifactId>
                <version>${version.ignite}</version>
                <optional>true</optional>
            </dependency>
            <dependency>
                <groupId>com.singlestore</groupId>
                <artifactId>singlestore-jdbc-client</artifactId>
                <version>${version.singlestore}</version>
                <optional>true</optional>
            </dependency>
            <dependency>
                <groupId>net.snowflake</groupId>
                <artifactId>snowflake-jdbc</artifactId>
                <version>${version.snowflake}</version>
                <optional>true</optional>
            </dependency>
            <dependency>
                <groupId>org.testcontainers</groupId>
                <artifactId>junit-jupiter</artifactId>
                <version>${version.testcontainers}</version>
                <optional>true</optional>
            </dependency>
            <dependency>
                <groupId>uk.org.webcompere</groupId>
                <artifactId>system-stubs-core</artifactId>
                <version>${version.system-stubs}</version>
                <optional>true</optional>
            </dependency>
            <dependency>
                <groupId>uk.org.webcompere</groupId>
                <artifactId>system-stubs-jupiter</artifactId>
                <version>${version.system-stubs}</version>
                <optional>true</optional>
            </dependency>
            <dependency>
                <groupId>org.testcontainers</groupId>
                <artifactId>postgresql</artifactId>
                <version>${version.testcontainers}</version>
                <optional>true</optional>
            </dependency>
            <dependency>
                <groupId>org.testcontainers</groupId>
                <artifactId>cockroachdb</artifactId>
                <version>${version.testcontainers}</version>
                <optional>true</optional>
            </dependency>
            <dependency>
                <groupId>org.testcontainers</groupId>
                <artifactId>db2</artifactId>
                <version>${version.testcontainers}</version>
                <optional>true</optional>
            </dependency>
            <dependency>
                <groupId>org.testcontainers</groupId>
                <artifactId>mariadb</artifactId>
                <version>${version.testcontainers}</version>
                <optional>true</optional>
            </dependency>
            <dependency>
                <groupId>p6spy</groupId>
                <artifactId>p6spy</artifactId>
                <version>${version.p6spy}</version>
            </dependency>
            <dependency>
                <groupId>org.xerial</groupId>
                <artifactId>sqlite-jdbc</artifactId>
                <version>${version.sqlite}</version>
                <optional>true</optional>
            </dependency>
            <dependency>
                <groupId>org.mariadb.jdbc</groupId>
                <artifactId>mariadb-java-client</artifactId>
                <version>${version.mariadb}</version>
                <optional>true</optional>
            </dependency>
            <dependency>
                <groupId>mysql</groupId>
                <artifactId>mysql-connector-java</artifactId>
                <version>${version.mysql}</version>
                <optional>true</optional>
            </dependency>
            <dependency>
                <groupId>net.java.dev.jna</groupId>
                <artifactId>jna</artifactId>
                <version>${version.jna}</version>
                <optional>true</optional>
            </dependency>
            <dependency>
                <groupId>net.java.dev.jna</groupId>
                <artifactId>jna-platform</artifactId>
                <version>${version.jna}</version>
                <optional>true</optional>
            </dependency>
            <dependency>
                <groupId>com.oracle.database.jdbc</groupId>
                <artifactId>ojdbc8</artifactId>
                <version>${version.oracle}</version>
                <optional>true</optional>
            </dependency>
            <dependency>
                <groupId>net.sourceforge.jtds</groupId>
                <artifactId>jtds</artifactId>
                <version>${version.jtds}</version>
                <optional>true</optional>
            </dependency>
            <dependency>
                <groupId>com.ibm.informix</groupId>
                <artifactId>jdbc</artifactId>
                <version>${version.informix}</version>
                <optional>true</optional>
            </dependency>
            <!-- Due to MacOS signing issues, we need to exclude jffi from the cassandra-jdbc-wrapper dependency and
             imported a compatible version directly. When upgrading the cassandra-jdbc-wrapper version,
             check if this is still necessary and remove where appropriate.-->
            <dependency>
                <groupId>com.ing.data</groupId>
                <artifactId>cassandra-jdbc-wrapper</artifactId>
                <version>${version.cassandra}</version>
                <optional>true</optional>
                <exclusions>
                    <exclusion>
                        <groupId>com.github.jnr</groupId>
                        <artifactId>jffi</artifactId>
                    </exclusion>
                </exclusions>
            </dependency>
            <dependency>
                <groupId>com.github.jnr</groupId>
                <artifactId>jffi</artifactId>
                <version>${version.jffi}</version>
                <optional>true</optional>
            </dependency>
            <dependency>
                <groupId>com.github.jnr</groupId>
                <artifactId>jffi</artifactId>
                <version>${version.jffi}</version>
                <optional>true</optional>
                <classifier>native</classifier>
            </dependency>

























































































































            <dependency>
                <groupId>com.microsoft.sqlserver</groupId>
                <artifactId>mssql-jdbc</artifactId>
                <version>${version.mssql-jdbc}</version>
                <optional>true</optional>
            </dependency>
            <dependency>
                <groupId>com.azure</groupId>
                <artifactId>azure-identity</artifactId>
                <version>${version.azure-identity}</version>
            </dependency>
            <dependency>
                <groupId>com.microsoft.azure</groupId>
                <artifactId>msal4j</artifactId>
                <version>${version.msal4j}</version>
                <optional>true</optional>
            </dependency>
            <dependency>
                <groupId>javax.xml.bind</groupId>
                <artifactId>jaxb-api</artifactId>
                <version>${version.jaxb}</version>
            </dependency>
            <dependency>
                <groupId>software.amazon.awssdk</groupId>
                <artifactId>s3</artifactId>
                <version>${version.aws-java-sdk}</version>
                <optional>true</optional>
            </dependency>
<<<<<<< HEAD
            <!-- Override transitive dependencies within S3 to deal with high priority CVEs. These two
            can be removed when S3 fixes the issue (it has been unpatched since 2.16.15) -->
            <dependency>
                <groupId>io.netty</groupId>
                <artifactId>netty-codec</artifactId>
                <version>4.1.112.Final</version>
                <optional>true</optional>
            </dependency>
            <dependency>
                <groupId>io.netty</groupId>
                <artifactId>netty-codec-http</artifactId>
                <version>4.1.112.Final</version>
                <optional>true</optional>
            </dependency>
            <!-- end of S3 transitive overrides -->
=======
>>>>>>> 68538a69
            <dependency>
                <groupId>com.google.cloud</groupId>
                <artifactId>google-cloud-storage</artifactId>
                <version>${version.gcs}</version>
                <optional>true</optional>
            </dependency>
            <dependency>
                <groupId>com.google.cloud</groupId>
                <artifactId>google-cloud-secretmanager</artifactId>
                <version>${version.gcsm}</version>
                <optional>true</optional>
            </dependency>
            <dependency>
                <groupId>com.google.api.grpc</groupId>
                <artifactId>proto-google-cloud-secretmanager-v1</artifactId>
                <version>${version.gcsm}</version>
                <optional>true</optional>
            </dependency>
            <dependency>
                <groupId>com.amazonaws.secretsmanager</groupId>
                <artifactId>aws-secretsmanager-jdbc</artifactId>
                <version>${version.aws-secretsmanager}</version>
                <optional>true</optional>
            </dependency>
            <dependency>
                <groupId>org.apache.maven</groupId>
                <artifactId>maven-plugin-api</artifactId>
                <version>${version.maven}</version>
            </dependency>
            <dependency>
                <groupId>org.apache.maven.plugin-tools</groupId>
                <artifactId>maven-plugin-annotations</artifactId>
                <version>${version.maven}</version>
            </dependency>
            <dependency>
                <groupId>org.apache.maven</groupId>
                <artifactId>maven-artifact</artifactId>
                <version>${version.maven}</version>
            </dependency>
            <dependency>
                <groupId>org.apache.maven</groupId>
                <artifactId>maven-model</artifactId>
                <version>${version.maven}</version>
            </dependency>
            <dependency>
                <groupId>org.apache.maven</groupId>
                <artifactId>maven-core</artifactId>
                <version>${version.maven}</version>
            </dependency>
            <dependency>
                <groupId>org.apache.ant</groupId>
                <artifactId>ant</artifactId>
                <version>${version.ant}</version>
            </dependency>
            <dependency>
                <groupId>org.fusesource.jansi</groupId>
                <artifactId>jansi</artifactId>
                <version>${version.jansi}</version>
            </dependency>
            <dependency>
                <groupId>com.google.code.gson</groupId>
                <artifactId>gson</artifactId>
                <version>${version.gson}</version>
            </dependency>
            <dependency>
                <groupId>org.projectlombok</groupId>
                <artifactId>lombok</artifactId>
                <version>${version.lombok}</version>
                <scope>provided</scope>
            </dependency>
            <dependency>
                <groupId>com.nimbusds</groupId>
                <artifactId>nimbus-jose-jwt</artifactId>
                <version>9.37.2</version>
            </dependency>
            <dependency>
                <groupId>com.nimbusds</groupId>
                <artifactId>oauth2-oidc-sdk</artifactId>
                <version>10.7.1</version>
            </dependency>
            <dependency>
                <groupId>org.eclipse.jetty</groupId>
                <artifactId>jetty-server</artifactId>
                <version>9.4.53.v20231009</version>
            </dependency>
        </dependencies>
    </dependencyManagement>

    <build>
        <extensions>
            <extension>
                <groupId>com.allogy.maven.wagon</groupId>
                <artifactId>maven-s3-wagon</artifactId>
                <version>1.2.0</version>
            </extension>
            <extension>
                <groupId>org.apache.maven.wagon</groupId>
                <artifactId>wagon-http</artifactId>
                <version>2.12</version>
            </extension>
        </extensions>

        <pluginManagement>
            <plugins>
                <plugin>
                    <artifactId>maven-assembly-plugin</artifactId>
                    <version>3.2.0</version>
                </plugin>
                <plugin>
                    <artifactId>maven-compiler-plugin</artifactId>
                    <version>3.8.1</version>
                </plugin>
                <plugin>
                    <artifactId>maven-install-plugin</artifactId>
                    <version>3.0.0-M1</version>
                </plugin>
                <plugin>
                    <artifactId>maven-deploy-plugin</artifactId>
                    <version>3.0.0-M1</version>
                </plugin>
                <plugin>
                    <artifactId>maven-jar-plugin</artifactId>
                    <version>3.4.1</version>
                </plugin>
                <plugin>
                    <groupId>org.apache.felix</groupId>
                    <artifactId>maven-bundle-plugin</artifactId>
                    <version>5.1.8</version>
                </plugin>










                <plugin>
                    <artifactId>maven-dependency-plugin</artifactId>
                    <version>3.3.0</version>
                </plugin>
                <plugin>
                    <artifactId>maven-plugin-plugin</artifactId>
                    <version>3.7.0</version>
                </plugin>
                <plugin>
                    <groupId>org.codehaus.plexus</groupId>
                    <artifactId>plexus-maven-plugin</artifactId>
                    <version>1.3.8</version>
                </plugin>
                <plugin>
                    <artifactId>maven-javadoc-plugin</artifactId>
                    <version>3.0.1</version>
                </plugin>
                <plugin>
                    <groupId>org.codehaus.mojo</groupId>
                    <artifactId>exec-maven-plugin</artifactId>
                    <version>1.6.0</version>
                </plugin>
                <plugin>
                    <groupId>org.codehaus.mojo</groupId>
                    <artifactId>build-helper-maven-plugin</artifactId>
                    <version>1.12</version>
                </plugin>
            </plugins>
        </pluginManagement>
        <plugins>
            <plugin>
                <artifactId>maven-compiler-plugin</artifactId>
                <configuration>
                    <release>17</release>
                    <encoding>UTF-8</encoding>
                    <annotationProcessorPaths>
                        <path>
                            <groupId>org.projectlombok</groupId>
                            <artifactId>lombok</artifactId>
                            <version>${version.lombok}</version>
                        </path>
                    </annotationProcessorPaths>
                </configuration>
            </plugin>
            <plugin>
                <groupId>org.apache.maven.plugins</groupId>
                <artifactId>maven-resources-plugin</artifactId>
                <version>3.0.0</version>
                <configuration>
                    <encoding>UTF-8</encoding>
                    <nonFilteredFileExtensions>
                        <nonFilteredFileExtension>nofilter</nonFilteredFileExtension>
                    </nonFilteredFileExtensions>
                </configuration>
            </plugin>
            <plugin>
                <artifactId>maven-source-plugin</artifactId>
                <version>3.3.1</version>
                <executions>
                    <execution>
                        <id>attach-sources</id>
                        <phase>verify</phase>
                        <goals>
                            <goal>jar</goal>
                        </goals>
                    </execution>
                </executions>
            </plugin>
            <plugin>
                <groupId>org.codehaus.mojo</groupId>
                <artifactId>versions-maven-plugin</artifactId>
                <version>2.7</version>
                <configuration>
                    <generateBackupPoms>false</generateBackupPoms>
                </configuration>
            </plugin>
            <plugin>
                <groupId>org.codehaus.mojo</groupId>
                <artifactId>license-maven-plugin</artifactId>
                <version>2.4.0</version>
                <executions>
                    <execution>
                        <phase>process-sources</phase>
                        <goals>
                            <goal>update-file-header</goal>
                        </goals>
                    </execution>
                </executions>
                <configuration>
                    <inceptionYear>2010</inceptionYear>
                    <organizationName>Red Gate Software Ltd</organizationName>

                    <licenseName>apache_v2</licenseName>




                    <extraFiles>
                        <DockerFile>properties</DockerFile>
                    </extraFiles>
                    <addJavaLicenseAfterPackage>false</addJavaLicenseAfterPackage>
                    <processStartTag>========================LICENSE_START=================================</processStartTag>
                    <processEndTag>=========================LICENSE_END==================================</processEndTag>
                    <sectionDelimiter>========================================================================</sectionDelimiter>
                    <excludes>
                        <exclude>LICENSE</exclude>
                        <exclude>**/build/**</exclude>
                        <exclude>**/src/test/**</exclude>
                        <exclude>.idea/**</exclude>
                        <exclude>**/*.sh</exclude>
                        <exclude>**/*.txt</exclude>
                        <exclude>**/*.cnf</exclude>
                        <exclude>**/*.conf</exclude>
                        <exclude>**/*.releaseBackup</exclude>
                        <exclude>**/*.nofilter</exclude>
                        <exclude>**/*.ini</exclude>
                        <exclude>**/*.md</exclude>
                        <exclude>**/*.ids</exclude>
                        <exclude>**/*.ipr</exclude>
                        <exclude>**/*.iws</exclude>
                        <exclude>**/*.bin</exclude>
                        <exclude>**/*.lock</exclude>
                        <exclude>**/*.gradle</exclude>
                        <exclude>**/*.sbt</exclude>
                        <exclude>**/gradlew</exclude>
                        <exclude>.gitignore</exclude>
                        <exclude>.gitattributes</exclude>
                        <exclude>.travis.yml</exclude>
                        <exclude>**/flyway</exclude>
                        <exclude>**/*_BOM.sql</exclude>
                        <exclude>**/assets/report/**</exclude>
                    </excludes>
                </configuration>
            </plugin>
            <plugin>
                <artifactId>maven-deploy-plugin</artifactId>
                <configuration>
                    <deployAtEnd>true</deployAtEnd>
                    <retryFailedDeploymentCount>3</retryFailedDeploymentCount>
                </configuration>
            </plugin>
            <plugin>
                <artifactId>maven-javadoc-plugin</artifactId>
                <configuration>
                    <detectJavaApiLink>false</detectJavaApiLink>
                    <encoding>UTF-8</encoding>
                    <doclint>none</doclint>
                    <sourcepath>${project.basedir}/target/generated-sources/delombok</sourcepath>
                </configuration>
                <executions>
                    <execution>
                        <id>attach-sources</id>
                        <phase>verify</phase>
                        <goals>
                            <goal>jar</goal>
                        </goals>
                    </execution>
                </executions>
            </plugin>
            <plugin>
                <groupId>org.projectlombok</groupId>
                <artifactId>lombok-maven-plugin</artifactId>
                <version>${version.lombok-maven-plugin}</version>
                <executions>
                    <execution>
                        <phase>generate-sources</phase>
                        <goals>
                            <goal>delombok</goal>
                        </goals>
                    </execution>
                </executions>
                <configuration>
                    <encoding>UTF-8</encoding>
                    <sourceDirectory>${project.basedir}/src/main/java</sourceDirectory>
                    <outputDirectory>${project.basedir}/target/generated-sources/delombok</outputDirectory>
                    <addOutputDirectory>false</addOutputDirectory>
                </configuration>
                <dependencies>
                    <dependency>
                        <groupId>org.projectlombok</groupId>
                        <artifactId>lombok</artifactId>
                        <version>${version.lombok}</version>
                    </dependency>
                </dependencies>
            </plugin>
            <plugin>
                <artifactId>maven-gpg-plugin</artifactId>
                <version>1.6</version>
                <configuration>
                    <gpgArguments>
                        <arg>--pinentry-mode=loopback</arg>
                    </gpgArguments>
                    <passphraseServerId>flyway-gpg</passphraseServerId>
                </configuration>
            </plugin>













































































































































































































































































































































































































































































































































































































        </plugins>
    </build>

    <reporting>
        <plugins>
            <plugin>
                <artifactId>maven-javadoc-plugin</artifactId>
                <version>3.0.1</version>
                <configuration>
                    <detectJavaApiLink>false</detectJavaApiLink>
                    <encoding>UTF-8</encoding>
                    <failOnError>false</failOnError>
                </configuration>
            </plugin>
        </plugins>
    </reporting>


































</project><|MERGE_RESOLUTION|>--- conflicted
+++ resolved
@@ -647,7 +647,6 @@
                 <version>${version.aws-java-sdk}</version>
                 <optional>true</optional>
             </dependency>
-<<<<<<< HEAD
             <!-- Override transitive dependencies within S3 to deal with high priority CVEs. These two
             can be removed when S3 fixes the issue (it has been unpatched since 2.16.15) -->
             <dependency>
@@ -663,8 +662,6 @@
                 <optional>true</optional>
             </dependency>
             <!-- end of S3 transitive overrides -->
-=======
->>>>>>> 68538a69
             <dependency>
                 <groupId>com.google.cloud</groupId>
                 <artifactId>google-cloud-storage</artifactId>
