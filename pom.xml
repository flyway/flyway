--- conflicted
+++ resolved
@@ -238,33 +238,12 @@
                 <optional>true</optional>
             </dependency>
             <dependency>
-<<<<<<< HEAD
-=======
                 <groupId>com.nuodb.jdbc</groupId>
                 <artifactId>nuodb-jdbc</artifactId>
-                <version>2.2.0</version>
-                <optional>true</optional>
-            </dependency>
-            <dependency>
-                <groupId>com.oracle</groupId>
-                <artifactId>ojdbc6</artifactId>
-                <version>12.1.0.1</version>
-                <optional>true</optional>
-            </dependency>
-            <dependency>
-                <groupId>com.ibm.db2</groupId>
-                <artifactId>db2jcc4</artifactId>
-                <version>4.17.29</version>
-                <optional>true</optional>
-            </dependency>
-            <dependency>
-                <groupId>org.postgresql</groupId>
-                <artifactId>postgresql</artifactId>
-                <version>${version.postgresql}</version>
-                <optional>true</optional>
-            </dependency>
-            <dependency>
->>>>>>> c6dd21d0
+                <version>3.0.0</version>
+                <optional>true</optional>
+            </dependency>
+            <dependency>
                 <groupId>net.sourceforge.jtds</groupId>
                 <artifactId>jtds</artifactId>
                 <version>${version.jtds}</version>
