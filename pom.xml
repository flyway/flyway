--- conflicted
+++ resolved
@@ -188,12 +188,6 @@
         <version.mssql-jdbc>7.2.0.jre8</version.mssql-jdbc>
         <version.mysql>8.0.17</version.mysql>
         <version.oracle>19.6.0.0</version.oracle>
-<<<<<<< HEAD
-        <version.postgresql>42.2.13.jre6</version.postgresql>
-        <version.snowflake>3.11.1</version.snowflake>
-        <version.sqlite>3.30.1</version.sqlite>
-=======
->>>>>>> b29af72e
         <version.osgi>4.3.1</version.osgi>
         <version.postgresql>42.2.14</version.postgresql>
         <version.redshift>1.2.10.1009</version.redshift>
