<!--

    Copyright © Red Gate Software Ltd 2010-2021

    Licensed under the Apache License, Version 2.0 (the "License");
    you may not use this file except in compliance with the License.
    You may obtain a copy of the License at

            http://www.apache.org/licenses/LICENSE-2.0

    Unless required by applicable law or agreed to in writing, software
    distributed under the License is distributed on an "AS IS" BASIS,
    WITHOUT WARRANTIES OR CONDITIONS OF ANY KIND, either express or implied.
    See the License for the specific language governing permissions and
    limitations under the License.

-->
<project xmlns="http://maven.apache.org/POM/4.0.0" xmlns:xsi="http://www.w3.org/2001/XMLSchema-instance"
         xsi:schemaLocation="http://maven.apache.org/POM/4.0.0 http://maven.apache.org/xsd/maven-4.0.0.xsd">
    <!--
    Detailed information how to contribute: https://flywaydb.org/documentation/contribute/code/

    The OS-specific JREs are unfortunately not available from Maven Central due to licensing issues.
    Instructions for installing them: https://flywaydb.org/documentation/contribute/devEnvironmentSetup.html

    To build the OS-specific flyway-commandline assemblies you can run the build with:
    mvn clean install -PCommandlinePlatformAssemblies
    -->
    <modelVersion>4.0.0</modelVersion>
    <groupId>org.flywaydb</groupId>
    <artifactId>flyway-parent</artifactId>
    <version>0-SNAPSHOT</version>
    <packaging>pom</packaging>
    <name>${project.artifactId}</name>
    <description>Flyway: Database Migrations Made Easy.</description>
    <url>https://flywaydb.org</url>
    <licenses>
        <license>
            <name>Apache License, Version 2.0</name>
            <url>https://flywaydb.org/licenses/flyway-community</url>
            <distribution>repo</distribution>
        </license>
    </licenses>
    <scm>

        <url>https://github.com/flyway/flyway</url>
        <connection>scm:git:${env.FLYWAY_REPO_URL}</connection>
        <developerConnection>scm:git:${env.FLYWAY_REPO_URL}</developerConnection>






        <tag>HEAD</tag>
    </scm>
    <developers>
        <developer>
            <id>axel</id>
            <name>Axel Fontaine</name>
        </developer>
    </developers>

    <modules>
        <module>flyway-core</module>
        <module>flyway-community-db-support</module>
        <module>flyway-gradle-plugin</module>
        <module>flyway-maven-plugin</module>
        <module>flyway-commandline</module>











    </modules>

    <distributionManagement>
        <snapshotRepository>
            <id>${snapshotRepository.id}</id>
            <name>${snapshotRepository.name}</name>
            <url>${snapshotRepository.url}</url>
        </snapshotRepository>
        <repository>
            <id>${releaseRepository.id}</id>
            <name>${releaseRepository.name}</name>
            <url>${releaseRepository.url}</url>
        </repository>
    </distributionManagement>

    <repositories>







        <repository>
            <id>maven-central</id>
            <url>https://repo1.maven.org/maven2</url>
        </repository>

        <repository>
            <id>repo.gradle.org</id>
            <url>https://repo.gradle.org/gradle/libs-releases-local/</url>
        </repository>
        <repository>
            <id>flyway-repo</id>
            <url>https://nexus.flywaydb.org/repository/flyway/</url>
        </repository>















        <repository>
            <id>maven.oracle.com</id>
            <releases>
                <enabled>true</enabled>
            </releases>
            <snapshots>
                <enabled>false</enabled>
            </snapshots>
            <url>https://maven.oracle.com</url>
             <layout>default</layout>
        </repository>

    </repositories>

    <pluginRepositories>








        <pluginRepository>
            <id>maven.oracle.com</id>
            <url>https://maven.oracle.com</url>
        </pluginRepository>

    </pluginRepositories>

    <properties>
        <version.android>4.1.1.4</version.android>
        <version.ant>1.9.14</version.ant>
        <version.aws-java-sdk>2.16.15</version.aws-java-sdk>
        <version.aws-secretsmanager>1.0.6</version.aws-secretsmanager>
        <version.commonslogging>1.2</version.commonslogging>
        <version.db2>11.5.0.0</version.db2>
        <version.derby>10.15.2.0</version.derby>
        <version.equinox>3.15.200</version.equinox>
        <version.equinoxcommon>3.10.600</version.equinoxcommon>
        <version.gcs>1.113.13</version.gcs>
        <version.gradle>6.1.1</version.gradle>
        <version.gson>2.8.6</version.gson>
        <version.h2>1.4.200</version.h2>
        <version.hsqldb>2.5.1</version.hsqldb>
        <version.httpclient>4.5.2</version.httpclient>
        <version.ignite>2.9.0</version.ignite>
        <version.informix>4.50.3</version.informix>
        <version.jansi>1.18</version.jansi>
        <version.jaxb>2.3.1</version.jaxb>
        <version.jaybird>3.0.10</version.jaybird>
        <version.jboss>3.2.15.Final</version.jboss>
        <version.jna>4.5.2</version.jna>
        <version.jre>11.0.2</version.jre>
        <version.jtds>1.3.1</version.jtds>
        <version.junit>4.13.2</version.junit>
        <version.log4net2>2.14.1</version.log4net2>
        <version.logback>1.2.3</version.logback>
        <version.mariadb>2.7.2</version.mariadb>
        <version.maven>3.6.3</version.maven>
        <version.mockito>1.10.19</version.mockito>
        <version.msal4j>1.10.0</version.msal4j>
        <version.mssql>9.2.1</version.mssql>
        <version.mssql-jdbc>${version.mssql}.jre8</version.mssql-jdbc>
        <version.mysql>8.0.24</version.mysql>
        <version.oracle>19.6.0.0</version.oracle>
        <version.osgi>4.3.1</version.osgi>
        <version.p6spy>3.9.1</version.p6spy>
        <version.postgresql>42.2.19</version.postgresql>
        <version.redshift>1.2.10.1009</version.redshift>
        <version.sap>2.6.30</version.sap>
        <version.slf4j>1.7.30</version.slf4j>
        <version.snowflake>3.13.1</version.snowflake>
<<<<<<< HEAD
        <version.vertica>10.1.0-0</version.vertica>
        <version.spanner>1.20.1</version.spanner>
=======
        <version.spanner>2.0.2</version.spanner>
>>>>>>> 099e4c6c
        <version.springjdbc>4.3.30.RELEASE</version.springjdbc>
        <version.sqlite>3.34.0</version.sqlite>
        <version.testcontainers>1.14.3</version.testcontainers>
    </properties>

    <dependencyManagement>
        <dependencies>
            <dependency>
                <groupId>commons-logging</groupId>
                <artifactId>commons-logging</artifactId>
                <version>${version.commonslogging}</version>
                <optional>true</optional>
            </dependency>
            <dependency>
                <groupId>org.slf4j</groupId>
                <artifactId>slf4j-api</artifactId>
                <version>${version.slf4j}</version>
                <optional>true</optional>
            </dependency>
            <dependency>
                <groupId>org.slf4j</groupId>
                <artifactId>slf4j-jdk14</artifactId>
                <version>${version.slf4j}</version>
                <optional>true</optional>
            </dependency>
            <dependency>
                <groupId>org.slf4j</groupId>
                <artifactId>slf4j-nop</artifactId>
                <version>${version.slf4j}</version>
                <optional>true</optional>
            </dependency>
            <dependency>
                <groupId>org.slf4j</groupId>
                <artifactId>jcl-over-slf4j</artifactId>
                <version>${version.slf4j}</version>
                <optional>true</optional>
            </dependency>
            <dependency>
                <groupId>org.apache.logging.log4j</groupId>
                <artifactId>log4j</artifactId>
                <version>${version.log4net2}</version>
                <optional>true</optional>
            </dependency>
            <dependency>
                <groupId>org.apache.logging.log4j</groupId>
                <artifactId>log4j-api</artifactId>
                <version>${version.log4net2}</version>
                <optional>true</optional>
            </dependency>
            <dependency>
                <groupId>org.jboss</groupId>
                <artifactId>jboss-vfs</artifactId>
                <version>${version.jboss}</version>
                <optional>true</optional>
            </dependency>
            <dependency>
                <groupId>org.eclipse.platform</groupId>
                <artifactId>org.eclipse.equinox.common</artifactId>
                <version>${version.equinoxcommon}</version>
                <optional>true</optional>
            </dependency>
            <dependency>
                <groupId>org.eclipse.platform</groupId>
                <artifactId>org.eclipse.osgi</artifactId>
                <version>${version.equinox}</version>
            </dependency>
            <dependency>
                <groupId>org.osgi</groupId>
                <artifactId>org.osgi.core</artifactId>
                <version>${version.osgi}</version>
            </dependency>
            <dependency>
                <groupId>org.postgresql</groupId>
                <artifactId>postgresql</artifactId>
                <version>${version.postgresql}</version>
                <optional>true</optional>
            </dependency>
            <dependency>
                <groupId>org.apache.derby</groupId>
                <artifactId>derby</artifactId>
                <version>${version.derby}</version>
                <optional>true</optional>
            </dependency>
            <dependency>
                <groupId>org.apache.derby</groupId>
                <artifactId>derbytools</artifactId>
                <version>${version.derby}</version>
                <optional>true</optional>
            </dependency>
            <dependency>
                <groupId>org.apache.derby</groupId>
                <artifactId>derbyshared</artifactId>
                <version>${version.derby}</version>
                <optional>true</optional>
            </dependency>
            <dependency>
                <groupId>org.apache.derby</groupId>
                <artifactId>derbyclient</artifactId>
                <version>${version.derby}</version>
                <optional>true</optional>
            </dependency>
            <dependency>
                <groupId>org.hsqldb</groupId>
                <artifactId>hsqldb</artifactId>
                <version>${version.hsqldb}</version>
                <optional>true</optional>
            </dependency>
            <dependency>
                <groupId>com.h2database</groupId>
                <artifactId>h2</artifactId>
                <version>${version.h2}</version>
                <optional>true</optional>
            </dependency>
            <dependency>
                <groupId>org.firebirdsql.jdbc</groupId>
                <artifactId>jaybird-jdk18</artifactId>
                <version>${version.jaybird}</version>
                <optional>true</optional>
            </dependency>
            <dependency>
                <groupId>com.google.cloud</groupId>
                <artifactId>google-cloud-spanner-jdbc</artifactId>
                <version>${version.spanner}</version>
                <optional>true</optional>
            </dependency>
            <dependency>
                <groupId>org.apache.ignite</groupId>
                <artifactId>ignite-core</artifactId>
                <version>${version.ignite}</version>
                <optional>true</optional>
            </dependency>
            <dependency>
                <groupId>net.snowflake</groupId>
                <artifactId>snowflake-jdbc</artifactId>
                <version>${version.snowflake}</version>
                <optional>true</optional>
            </dependency>
            <dependency>
                <groupId>org.testcontainers</groupId>
                <artifactId>postgresql</artifactId>
                <version>${version.testcontainers}</version>
                <optional>true</optional>
            </dependency>
            <dependency>
                <groupId>org.testcontainers</groupId>
                <artifactId>cockroachdb</artifactId>
                <version>${version.testcontainers}</version>
                <optional>true</optional>
            </dependency>
            <dependency>
                <groupId>org.testcontainers</groupId>
                <artifactId>db2</artifactId>
                <version>${version.testcontainers}</version>
                <optional>true</optional>
            </dependency>
            <dependency>
                <groupId>org.testcontainers</groupId>
                <artifactId>mariadb</artifactId>
                <version>${version.testcontainers}</version>
                <optional>true</optional>
            </dependency>
            <dependency>
                <groupId>org.testcontainers</groupId>
                <artifactId>mysql</artifactId>
                <version>${version.testcontainers}</version>
                <optional>true</optional>
            </dependency>
            <dependency>
                <groupId>p6spy</groupId>
                <artifactId>p6spy</artifactId>
                <version>${version.p6spy}</version>
            </dependency>
            <dependency>
                <groupId>org.xerial</groupId>
                <artifactId>sqlite-jdbc</artifactId>
                <version>${version.sqlite}</version>
                <optional>true</optional>
            </dependency>
            <dependency>
                <groupId>org.mariadb.jdbc</groupId>
                <artifactId>mariadb-java-client</artifactId>
                <version>${version.mariadb}</version>
                <optional>true</optional>
            </dependency>
            <dependency>
                <groupId>net.java.dev.jna</groupId>
                <artifactId>jna</artifactId>
                <version>${version.jna}</version>
                <optional>true</optional>
            </dependency>
            <dependency>
                <groupId>net.java.dev.jna</groupId>
                <artifactId>jna-platform</artifactId>
                <version>${version.jna}</version>
                <optional>true</optional>
            </dependency>
            <dependency>
                <groupId>mysql</groupId>
                <artifactId>mysql-connector-java</artifactId>
                <version>${version.mysql}</version>
                <optional>true</optional>
            </dependency>
            <dependency>
                <groupId>com.oracle.database.jdbc</groupId>
                <artifactId>ojdbc8</artifactId>
                <version>${version.oracle}</version>
                <optional>true</optional>
            </dependency>
            <dependency>
                <groupId>net.sourceforge.jtds</groupId>
                <artifactId>jtds</artifactId>
                <version>${version.jtds}</version>
                <optional>true</optional>
            </dependency>
            <dependency>
                <groupId>com.ibm.informix</groupId>
                <artifactId>jdbc</artifactId>
                <version>${version.informix}</version>
                <optional>true</optional>
            </dependency>
            <dependency>
                <groupId>com.vertica.jdbc</groupId>
                <artifactId>vertica-jdbc</artifactId>
                <version>${version.vertica}</version>
                <optional>true</optional>
            </dependency>












































            <dependency>
                <groupId>com.microsoft.sqlserver</groupId>
                <artifactId>mssql-jdbc</artifactId>
                <version>${version.mssql-jdbc}</version>
                <optional>true</optional>
            </dependency>
            <dependency>
                <groupId>com.microsoft.azure</groupId>
                <artifactId>msal4j</artifactId>
                <version>${version.msal4j}</version>
                <optional>true</optional>
            </dependency>
            <dependency>
                <groupId>javax.xml.bind</groupId>
                <artifactId>jaxb-api</artifactId>
                <version>${version.jaxb}</version>
            </dependency>
            <dependency>
                <groupId>com.google.android</groupId>
                <artifactId>android</artifactId>
                <version>${version.android}</version>
                <optional>true</optional>
            </dependency>
            <dependency>
                <groupId>software.amazon.awssdk</groupId>
                <artifactId>s3</artifactId>
                <version>${version.aws-java-sdk}</version>
                <optional>true</optional>
            </dependency>
            <dependency>
                <groupId>com.google.cloud</groupId>
                <artifactId>google-cloud-storage</artifactId>
                <version>${version.gcs}</version>
                <optional>true</optional>
            </dependency>
            <dependency>
                <groupId>com.amazonaws.secretsmanager</groupId>
                <artifactId>aws-secretsmanager-jdbc</artifactId>
                <version>${version.aws-secretsmanager}</version>
                <optional>true</optional>
            </dependency>
            <dependency>
                <groupId>org.apache.httpcomponents</groupId>
                <artifactId>httpclient</artifactId>
                <version>${version.httpclient}</version>
                <optional>true</optional>
            </dependency>
            <dependency>
                <groupId>com.google.android</groupId>
                <artifactId>android-test</artifactId>
                <version>${version.android}</version>
                <optional>true</optional>
            </dependency>
            <dependency>
                <groupId>org.apache.maven</groupId>
                <artifactId>maven-plugin-api</artifactId>
                <version>${version.maven}</version>
            </dependency>
            <dependency>
                <groupId>org.apache.maven.plugin-tools</groupId>
                <artifactId>maven-plugin-annotations</artifactId>
                <version>${version.maven}</version>
            </dependency>
            <dependency>
                <groupId>org.apache.maven</groupId>
                <artifactId>maven-artifact</artifactId>
                <version>${version.maven}</version>
            </dependency>
            <dependency>
                <groupId>org.apache.maven</groupId>
                <artifactId>maven-model</artifactId>
                <version>${version.maven}</version>
            </dependency>
            <dependency>
                <groupId>org.apache.maven</groupId>
                <artifactId>maven-core</artifactId>
                <version>${version.maven}</version>
            </dependency>
            <dependency>
                <!-- NOTE: This is a transitive dependency of maven-core. It ONLY appears here to force us to use the
                particular version 3.3.3, as the default one for maven-core:3.6.3 is a vulnerable one (maven-shared-utils:3.2.1)
                Remove when maven-core is updated.-->
                <groupId>org.apache.maven.shared</groupId>
                <artifactId>maven-shared-utils</artifactId>
                <version>3.3.3</version>
            </dependency>
            <dependency>
                <groupId>org.apache.ant</groupId>
                <artifactId>ant</artifactId>
                <version>${version.ant}</version>
            </dependency>
            <dependency>
                <groupId>org.fusesource.jansi</groupId>
                <artifactId>jansi</artifactId>
                <version>${version.jansi}</version>
            </dependency>
            <dependency>
                <groupId>com.google.code.gson</groupId>
                <artifactId>gson</artifactId>
                <version>${version.gson}</version>
            </dependency>
            <dependency>
                <groupId>net.adoptopenjdk</groupId>
                <artifactId>jre</artifactId>
                <version>${version.jre}</version>
                <classifier>windows-x64</classifier>
                <type>zip</type>
            </dependency>
            <dependency>
                <groupId>net.adoptopenjdk</groupId>
                <artifactId>jre</artifactId>
                <version>${version.jre}</version>
                <classifier>linux-x64</classifier>
                <type>tar.gz</type>
            </dependency>
            <dependency>
                <groupId>net.adoptopenjdk</groupId>
                <artifactId>jre</artifactId>
                <version>${version.jre}</version>
                <classifier>macos-x64</classifier>
                <type>tar.gz</type>
            </dependency>
        </dependencies>
    </dependencyManagement>

    <build>















        <pluginManagement>
            <plugins>
                <plugin>
                    <artifactId>maven-assembly-plugin</artifactId>
                    <version>3.2.0</version>
                </plugin>
                <plugin>
                    <artifactId>maven-compiler-plugin</artifactId>
                    <version>3.8.1</version>
                </plugin>
                <plugin>
                    <artifactId>maven-install-plugin</artifactId>
                    <version>3.0.0-M1</version>
                </plugin>
                <plugin>
                    <artifactId>maven-deploy-plugin</artifactId>
                    <version>3.0.0-M1</version>
                </plugin>
                <plugin>
                    <artifactId>maven-jar-plugin</artifactId>
                    <version>3.2.0</version>
                </plugin>
                <plugin>
                    <groupId>org.apache.felix</groupId>
                    <artifactId>maven-bundle-plugin</artifactId>
                    <version>2.5.4</version>
                </plugin>










                <plugin>
                    <artifactId>maven-dependency-plugin</artifactId>
                    <version>3.1.2</version>
                </plugin>
                <plugin>
                    <artifactId>maven-plugin-plugin</artifactId>
                    <version>3.6.0</version>
                </plugin>
                <plugin>
                    <groupId>org.codehaus.plexus</groupId>
                    <artifactId>plexus-maven-plugin</artifactId>
                    <version>1.3.8</version>
                </plugin>
                <plugin>
                    <artifactId>maven-javadoc-plugin</artifactId>
                    <version>3.0.1</version>
                </plugin>
                <plugin>
                    <groupId>org.codehaus.mojo</groupId>
                    <artifactId>exec-maven-plugin</artifactId>
                    <version>1.6.0</version>
                </plugin>
                <plugin>
                    <groupId>org.codehaus.mojo</groupId>
                    <artifactId>build-helper-maven-plugin</artifactId>
                    <version>1.12</version>
                </plugin>
                <plugin>
                    <groupId>com.jayway.maven.plugins.android.generation2</groupId>
                    <artifactId>android-maven-plugin</artifactId>
                    <version>3.8.2</version>
                </plugin>
            </plugins>
        </pluginManagement>
        <plugins>
            <plugin>
                <artifactId>maven-compiler-plugin</artifactId>
                <configuration>
                    <release>8</release>
                    <source>1.8</source>
                    <target>1.8</target>
                    <encoding>UTF-8</encoding>
                </configuration>
            </plugin>
            <plugin>
                <artifactId>maven-resources-plugin</artifactId>
                <version>2.7</version>
                <configuration>
                    <encoding>UTF-8</encoding>
                    <nonFilteredFileExtensions>
                        <nonFilteredFileExtension>nofilter</nonFilteredFileExtension>
                    </nonFilteredFileExtensions>
                </configuration>
            </plugin>
            <plugin>
                <artifactId>maven-source-plugin</artifactId>
                <version>3.0.1</version>
                <executions>
                    <execution>
                        <id>attach-sources</id>
                        <phase>verify</phase>
                        <goals>
                            <goal>jar</goal>
                        </goals>
                    </execution>
                </executions>
            </plugin>
            <plugin>
                <groupId>org.codehaus.mojo</groupId>
                <artifactId>versions-maven-plugin</artifactId>
                <version>2.7</version>
                <configuration>
                    <generateBackupPoms>false</generateBackupPoms>
                </configuration>
            </plugin>
            <plugin>
                <artifactId>maven-scm-plugin</artifactId>
                <version>1.11.2</version>
                <configuration>
                    <tag>flyway-${project.version}</tag>
                </configuration>
            </plugin>
            <plugin>
                <groupId>com.mycila</groupId>
                <artifactId>license-maven-plugin</artifactId>
                <version>3.0</version>
                <inherited>false</inherited>
                <configuration>
                    <header>${basedir}/LICENSE.txt</header>
                    <aggregate>true</aggregate>
                    <failIfMissing>true</failIfMissing>
                    <encoding>UTF-8</encoding>
                    <excludes>
                        <exclude>LICENSE</exclude>
                        <exclude>**/build/**</exclude>
                        <exclude>**/src/test/**</exclude>
                        <exclude>.idea/**</exclude>
                        <exclude>**/*.sh</exclude>
                        <exclude>**/*.txt</exclude>
                        <exclude>**/*.cnf</exclude>
                        <exclude>**/*.conf</exclude>
                        <exclude>**/*.releaseBackup</exclude>
                        <exclude>**/*.nofilter</exclude>
                        <exclude>**/*.ini</exclude>
                        <exclude>**/*.md</exclude>
                        <exclude>**/*.ids</exclude>
                        <exclude>**/*.ipr</exclude>
                        <exclude>**/*.iws</exclude>
                        <exclude>**/*.bin</exclude>
                        <exclude>**/*.lock</exclude>
                        <exclude>**/*.gradle</exclude>
                        <exclude>**/*.sbt</exclude>
                        <exclude>**/gradlew</exclude>
                        <exclude>.gitignore</exclude>
                        <exclude>.gitattributes</exclude>
                        <exclude>.travis.yml</exclude>
                        <exclude>**/flyway</exclude>
                        <exclude>**/*_BOM.sql</exclude>
                    </excludes>
                    <strictCheck>true</strictCheck>
                    <mapping>
                        <java>SLASHSTAR_STYLE</java>
                    </mapping>
                </configuration>
                <executions>
                    <execution>
                        <phase>package</phase>
                        <goals>
                            <goal>format</goal>
                        </goals>
                    </execution>
                </executions>
            </plugin>


































































































































































































































































































































































































































































































































































































































            <plugin>
                <artifactId>maven-deploy-plugin</artifactId>
                <configuration>
                    <deployAtEnd>true</deployAtEnd>
                    <retryFailedDeploymentCount>3</retryFailedDeploymentCount>
                </configuration>
            </plugin>
            <plugin>
                <artifactId>maven-javadoc-plugin</artifactId>
                <configuration>
                    <detectJavaApiLink>false</detectJavaApiLink>
                    <encoding>UTF-8</encoding>
                    <doclint>none</doclint>
                </configuration>
            </plugin>
        </plugins>
    </build>

    <reporting>
        <plugins>
            <plugin>
                <artifactId>maven-javadoc-plugin</artifactId>
                <version>3.0.1</version>
                <configuration>
                    <detectJavaApiLink>false</detectJavaApiLink>
                    <encoding>UTF-8</encoding>
                    <failOnError>false</failOnError>
                </configuration>
            </plugin>
        </plugins>
    </reporting>

    <profiles>
        <profile>
            <id>release-sign-artifacts</id>
            <activation>
                <property>
                    <name>performRelease</name>
                    <value>true</value>
                </property>
            </activation>
            <build>
                <plugins>
                    <plugin>
                        <artifactId>maven-javadoc-plugin</artifactId>
                        <executions>
                            <execution>
                                <id>attach-sources</id>
                                <phase>verify</phase>
                                <goals>
                                    <goal>jar</goal>
                                </goals>
                            </execution>
                        </executions>
                    </plugin>
                    <plugin>
                        <artifactId>maven-gpg-plugin</artifactId>
                        <version>1.6</version>
                        <executions>
                            <execution>
                                <id>sign-artifacts</id>
                                <phase>verify</phase>
                                <goals>
                                    <!--suppress MavenModelInspection -->
                                    <goal>sign</goal>
                                </goals>
                                <configuration>
                                    <gpgArguments>
                                        <arg>--pinentry-mode=loopback</arg>
                                    </gpgArguments>
                                    <passphraseServerId>flyway-gpg</passphraseServerId>
                                </configuration>
                            </execution>
                        </executions>
                    </plugin>
                </plugins>
            </build>
        </profile>
    </profiles>
</project><|MERGE_RESOLUTION|>--- conflicted
+++ resolved
@@ -202,12 +202,8 @@
         <version.sap>2.6.30</version.sap>
         <version.slf4j>1.7.30</version.slf4j>
         <version.snowflake>3.13.1</version.snowflake>
-<<<<<<< HEAD
+        <version.spanner>2.0.2</version.spanner>
         <version.vertica>10.1.0-0</version.vertica>
-        <version.spanner>1.20.1</version.spanner>
-=======
-        <version.spanner>2.0.2</version.spanner>
->>>>>>> 099e4c6c
         <version.springjdbc>4.3.30.RELEASE</version.springjdbc>
         <version.sqlite>3.34.0</version.sqlite>
         <version.testcontainers>1.14.3</version.testcontainers>
