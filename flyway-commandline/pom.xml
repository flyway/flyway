--- conflicted
+++ resolved
@@ -60,28 +60,6 @@
             <artifactId>flyway-sqlserver</artifactId>
             <version>${flyway-sqlserver.version}</version>
         </dependency>
-
-
-
-
-
-
-
-
-
-
-
-
-
-
-
-
-
-
-
-
-
-
         <dependency>
             <groupId>org.apache.derby</groupId>
             <artifactId>derby</artifactId>
@@ -185,31 +163,10 @@
             <artifactId>clickhouse-jdbc</artifactId>
             <optional>true</optional>
         </dependency>
-<<<<<<< HEAD
         <dependency>
             <groupId>org.projectlombok</groupId>
             <artifactId>lombok</artifactId>
         </dependency>
-
-=======
->>>>>>> b6480697
-
-
-
-
-
-
-
-
-
-
-
-
-
-
-
-
-
     </dependencies>
     <build>
         <plugins>
