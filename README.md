--- conflicted
+++ resolved
@@ -14,11 +14,7 @@
 Maven and Gradle
 
 #### Supported databases
-<<<<<<< HEAD
-Aurora MySQL, Aurora PostgreSQL, Azure Synapse, CockroachDB, DB2, Derby, Firebird, Google BigQuery, Google Cloud Spanner, H2, HSQLDB, Informix, MariaDB, MongoDB, MySQL, Oracle, Percona XtraDB Cluster, PostgreSQL, Redshift, SAP HANA (Including SAP HANA Cloud), SingleStoreDB, Snowflake, SQLite, SQL Server, Sybase ASE, TiDB, TimescaleDB, YugabyteDB
-=======
-Aurora MySQL, Aurora PostgreSQL, Azure Synapse, ClickHouse, CockroachDB, DB2, Derby, Firebird, Google BigQuery, Google Cloud Spanner (Beta), H2, HSQLDB, Informix, MariaDB, MySQL, Oracle, Percona XtraDB Cluster, PostgreSQL, Redshift, SAP HANA (Including SAP HANA Cloud), SingleStoreDB, Snowflake, SQLite, SQL Server, Sybase ASE
->>>>>>> e74f6191
+Aurora MySQL, Aurora PostgreSQL, Azure Synapse, ClickHouse, CockroachDB, DB2, Derby, Firebird, Google BigQuery, Google Cloud Spanner, H2, HSQLDB, Informix, MariaDB, MongoDB, MySQL, Oracle, Percona XtraDB Cluster, PostgreSQL, Redshift, SAP HANA (Including SAP HANA Cloud), SingleStoreDB, Snowflake, SQLite, SQL Server, Sybase ASE, TiDB, TimescaleDB, YugabyteDB
 
 #### Third party plugins
 SBT, Ant, Spring Boot, Grails, Play!, DropWizard, Grunt, Griffon, Ninja, ...
