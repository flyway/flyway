--- conflicted
+++ resolved
@@ -14,11 +14,7 @@
 Maven and Gradle
 
 #### Supported databases
-<<<<<<< HEAD
-Aurora MySQL, Aurora PostgreSQL, Azure Synapse, ClickHouse, CockroachDB, DB2, Derby, Firebird, Google BigQuery, Google Cloud Spanner, H2, HSQLDB, Informix, MariaDB, MongoDB, MySQL, Oracle, Percona XtraDB Cluster, PostgreSQL, Redshift, SAP HANA (Including SAP HANA Cloud), SingleStoreDB, Snowflake, SQLite, SQL Server, Sybase ASE, TiDB, TimescaleDB, YugabyteDB
-=======
 Aurora MySQL, Aurora PostgreSQL, Azure Synapse, Clickhouse, CockroachDB, DB2, Derby, Firebird, Google BigQuery, Google Cloud Spanner, H2, HSQLDB, Informix, MariaDB, MongoDB, MySQL, Oracle, Percona XtraDB Cluster, PostgreSQL, Redshift, SAP HANA (Including SAP HANA Cloud), SingleStoreDB, Snowflake, SQLite, SQL Server, Sybase ASE, TiDB, TimescaleDB, YugabyteDB
->>>>>>> 43b4a835
 
 #### Third party plugins
 SBT, Ant, Spring Boot, Grails, Play!, DropWizard, Grunt, Griffon, Ninja, ...
