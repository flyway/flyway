/*
 * Copyright 2010-2017 Boxfuse GmbH
 *
 * Licensed under the Apache License, Version 2.0 (the "License");
 * you may not use this file except in compliance with the License.
 * You may obtain a copy of the License at
 *
 *         http://www.apache.org/licenses/LICENSE-2.0
 *
 * Unless required by applicable law or agreed to in writing, software
 * distributed under the License is distributed on an "AS IS" BASIS,
 * WITHOUT WARRANTIES OR CONDITIONS OF ANY KIND, either express or implied.
 * See the License for the specific language governing permissions and
 * limitations under the License.
 */
package org.flywaydb.core;


import org.flywaydb.core.api.FlywayException;
import org.flywaydb.core.api.MigrationInfoService;
import org.flywaydb.core.api.MigrationVersion;
import org.flywaydb.core.api.callback.FlywayCallback;
import org.flywaydb.core.api.configuration.FlywayConfiguration;
import org.flywaydb.core.api.resolver.MigrationResolver;
import org.flywaydb.core.internal.callback.SqlScriptFlywayCallback;
import org.flywaydb.core.internal.command.DbBaseline;
import org.flywaydb.core.internal.command.DbClean;
import org.flywaydb.core.internal.command.DbMigrate;
import org.flywaydb.core.internal.command.DbRepair;
import org.flywaydb.core.internal.command.DbSchemas;
import org.flywaydb.core.internal.command.DbValidate;
import org.flywaydb.core.internal.dbsupport.DbSupport;
import org.flywaydb.core.internal.dbsupport.DbSupportFactory;
import org.flywaydb.core.internal.dbsupport.Schema;
import org.flywaydb.core.internal.info.MigrationInfoServiceImpl;
import org.flywaydb.core.internal.metadatatable.MetaDataTable;
import org.flywaydb.core.internal.metadatatable.MetaDataTableImpl;
import org.flywaydb.core.internal.resolver.CompositeMigrationResolver;
import org.flywaydb.core.internal.util.ClassUtils;
import org.flywaydb.core.internal.util.ConfigurationInjectionUtils;
import org.flywaydb.core.internal.util.Locations;
import org.flywaydb.core.internal.util.PlaceholderReplacer;
import org.flywaydb.core.internal.util.StringUtils;
import org.flywaydb.core.internal.util.VersionPrinter;
import org.flywaydb.core.internal.util.jdbc.DriverDataSource;
import org.flywaydb.core.internal.util.jdbc.JdbcUtils;
import org.flywaydb.core.internal.util.jdbc.TransactionTemplate;
import org.flywaydb.core.internal.util.logging.Log;
import org.flywaydb.core.internal.util.logging.LogFactory;
import org.flywaydb.core.internal.util.scanner.Scanner;

import javax.sql.DataSource;
import java.sql.Connection;
import java.sql.SQLException;
import java.util.ArrayList;
import java.util.Arrays;
import java.util.HashMap;
import java.util.Iterator;
import java.util.LinkedHashSet;
import java.util.List;
import java.util.Map;
import java.util.Properties;
import java.util.Set;
import java.util.concurrent.Callable;

/**
 * This is the centre point of Flyway, and for most users, the only class they will ever have to deal with.
 * <p>
 * It is THE public API from which all important Flyway functions such as clean, validate and migrate can be called.
 * </p>
 */
public class Flyway implements FlywayConfiguration {
    private static final Log LOG = LogFactory.getLog(Flyway.class);

    /**
     * Property name prefix for placeholders that are configured through properties.
     */
    private static final String PLACEHOLDERS_PROPERTY_PREFIX = "flyway.placeholders.";

    /**
     * The locations to scan recursively for migrations.
     * <p/>
     * <p>The location type is determined by its prefix.
     * Unprefixed locations or locations starting with {@code classpath:} point to a package on the classpath and may
     * contain both sql and java-based migrations.
     * Locations starting with {@code filesystem:} point to a directory on the filesystem and may only contain sql
     * migrations.</p>
     * <p/>
     * (default: db/migration)
     */
    private Locations locations = new Locations("db/migration");

    /**
     * The encoding of Sql migrations. (default: UTF-8)
     */
    private String encoding = "UTF-8";

    /**
     * The schemas managed by Flyway.  These schema names are case-sensitive. (default: The default schema for the datasource connection)
     * <p>Consequences:</p>
     * <ul>
     * <li>The first schema in the list will be automatically set as the default one during the migration.</li>
     * <li>The first schema in the list will also be the one containing the metadata table.</li>
     * <li>The schemas will be cleaned in the order of this list.</li>
     * </ul>
     */
    private String[] schemaNames = new String[0];

    /**
     * <p>The name of the schema metadata table that will be used by Flyway. (default: schema_version)</p><p> By default
     * (single-schema mode) the metadata table is placed in the default schema for the connection provided by the
     * datasource. </p> <p> When the <i>flyway.schemas</i> property is set (multi-schema mode), the metadata table is
     * placed in the first schema of the list. </p>
     */
    private String table = "schema_version";

    /**
     * The target version up to which Flyway should consider migrations. Migrations with a higher version number will
     * be ignored. The special value {@code current} designates the current version of the schema (default: the latest version)
     */
    private MigrationVersion target = MigrationVersion.LATEST;

    /**
     * Whether placeholders should be replaced. (default: true)
     */
    private boolean placeholderReplacement = true;

    /**
     * The map of &lt;placeholder, replacementValue&gt; to apply to sql migration scripts.
     */
    private Map<String, String> placeholders = new HashMap<String, String>();

    /**
     * The prefix of every placeholder. (default: ${ )
     */
    private String placeholderPrefix = "${";

    /**
     * The suffix of every placeholder. (default: } )
     */
    private String placeholderSuffix = "}";

    /**
     * The file name prefix for sql migrations. (default: V)
     * <p/>
     * <p>Sql migrations have the following file name structure: prefixVERSIONseparatorDESCRIPTIONsuffix ,
     * which using the defaults translates to V1_1__My_description.sql</p>
     */
    private String sqlMigrationPrefix = "V";

    /**
     * The file name prefix for repeatable sql migrations. (default: R)
     * <p/>
     * <p>Repeatable sql migrations have the following file name structure: prefixSeparatorDESCRIPTIONsuffix ,
     * which using the defaults translates to R__My_description.sql</p>
     */
    private String repeatableSqlMigrationPrefix = "R";

    /**
     * The file name separator for sql migrations. (default: __)
     * <p/>
     * <p>Sql migrations have the following file name structure: prefixVERSIONseparatorDESCRIPTIONsuffix ,
     * which using the defaults translates to V1_1__My_description.sql</p>
     */
    private String sqlMigrationSeparator = "__";

    /**
     * The file name suffix for sql migrations. (default: .sql)
     * <p/>
     * <p>Sql migrations have the following file name structure: prefixVERSIONseparatorDESCRIPTIONsuffix ,
     * which using the defaults translates to V1_1__My_description.sql</p>
     */
    private String sqlMigrationSuffix = ".sql";

    /**
     * Ignore missing migrations when reading the metadata table. These are migrations that were performed by an
     * older deployment of the application that are no longer available in this version. For example: we have migrations
     * available on the classpath with versions 1.0 and 3.0. The metadata table indicates that a migration with version 2.0
     * (unknown to us) has also been applied. Instead of bombing out (fail fast) with an exception, a
     * warning is logged and Flyway continues normally. This is useful for situations where one must be able to deploy
     * a newer version of the application even though it doesn't contain migrations included with an older one anymore.
     *
     * {@code true} to continue normally and log a warning, {@code false} to fail fast with an exception.
     * (default: {@code false})
     */
    private boolean ignoreMissingMigrations;

    /**
     * Ignore future migrations when reading the metadata table. These are migrations that were performed by a
     * newer deployment of the application that are not yet available in this version. For example: we have migrations
     * available on the classpath up to version 3.0. The metadata table indicates that a migration to version 4.0
     * (unknown to us) has already been applied. Instead of bombing out (fail fast) with an exception, a
     * warning is logged and Flyway continues normally. This is useful for situations where one must be able to redeploy
     * an older version of the application after the database has been migrated by a newer one. (default: {@code true})
     */
    private boolean ignoreFutureMigrations = true;

    /**
     * Ignores failed future migrations when reading the metadata table. These are migrations that were performed by a
     * newer deployment of the application that are not yet available in this version. For example: we have migrations
     * available on the classpath up to version 3.0. The metadata table indicates that a migration to version 4.0
     * (unknown to us) has already been attempted and failed. Instead of bombing out (fail fast) with an exception, a
     * warning is logged and Flyway terminates normally. This is useful for situations where a database rollback is not
     * an option. An older version of the application can then be redeployed, even though a newer one failed due to a
     * bad migration. (default: {@code false})
     *
     * @deprecated Use the more generic <code>ignoreFutureMigrations</code> instead. Will be removed in Flyway 5.0.
     */
    @Deprecated
    private boolean ignoreFailedFutureMigration;

    /**
     * Whether to automatically call validate or not when running migrate. (default: {@code true})
     */
    private boolean validateOnMigrate = true;

    /**
     * Whether to automatically call clean or not when a validation error occurs. (default: {@code false})
     * <p> This is exclusively intended as a convenience for development. Even tough we
     * strongly recommend not to change migration scripts once they have been checked into SCM and run, this provides a
     * way of dealing with this case in a smooth manner. The database will be wiped clean automatically, ensuring that
     * the next migration will bring you back to the state checked into SCM.</p>
     * <p><b>Warning ! Do not enable in production !</b></p>
     */
    private boolean cleanOnValidationError;

    /**
     * Whether to disable clean. (default: {@code false})
     * <p>This is especially useful for production environments where running clean can be quite a career limiting move.</p>
     */
    private boolean cleanDisabled;

    /**
     * The version to tag an existing schema with when executing baseline. (default: 1)
     */
    private MigrationVersion baselineVersion = MigrationVersion.fromVersion("1");

    /**
     * The description to tag an existing schema with when executing baseline. (default: &lt;&lt; Flyway Baseline &gt;&gt;)
     */
    private String baselineDescription = "<< Flyway Baseline >>";

    /**
     * <p>
     * Whether to automatically call baseline when migrate is executed against a non-empty schema with no metadata table.
     * This schema will then be initialized with the {@code baselineVersion} before executing the migrations.
     * Only migrations above {@code baselineVersion} will then be applied.
     * </p>
     * <p>
     * This is useful for initial Flyway production deployments on projects with an existing DB.
     * </p>
     * <p>
     * Be careful when enabling this as it removes the safety net that ensures
     * Flyway does not migrate the wrong database in case of a configuration mistake! (default: {@code false})
     * </p>
     */
    private boolean baselineOnMigrate;

    /**
     * Allows migrations to be run "out of order".
     * <p>If you already have versions 1 and 3 applied, and now a version 2 is found,
     * it will be applied too instead of being ignored.</p>
     * <p>(default: {@code false})</p>
     */
    private boolean outOfOrder;

    /**
     * This is a list of custom callbacks that fire before and after tasks are executed.  You can
     * add as many custom callbacks as you want. (default: none)
     */
    private FlywayCallback[] callbacks = new FlywayCallback[0];

    /**
     * Whether Flyway should skip the default callbacks. If true, only custom callbacks are used.
     * <p>(default: false)</p>
     */
    private boolean skipDefaultCallbacks;

    /**
     * The custom MigrationResolvers to be used in addition to the built-in ones for resolving Migrations to apply.
     * <p>(default: none)</p>
     */
    private MigrationResolver[] resolvers = new MigrationResolver[0];

    /**
     * Whether Flyway should skip the default resolvers. If true, only custom resolvers are used.
     * <p>(default: false)</p>
     */
    private boolean skipDefaultResolvers;

    /**
     * The dataSource to use to access the database. Must have the necessary privileges to execute ddl.
     */
    private DataSource dataSource;

    /**
     * The ClassLoader to use for resolving migrations on the classpath. (default: Thread.currentThread().getContextClassLoader() )
     */
    private ClassLoader classLoader = Thread.currentThread().getContextClassLoader();

    /**
     * Whether the database connection info has already been printed in the logs.
     */
    private boolean dbConnectionInfoPrinted;

    /**
     * Whether to allow mixing transactional and non-transactional statements within the same migration.
     * <p>
     * {@code true} if mixed migrations should be allowed. {@code false} if an error should be thrown instead. (default: {@code false})
     */
    private boolean allowMixedMigrations;

    /**
     * The username that will be recorded in the metadata table as having applied the migration.
     * <p>
     * {@code null} for the current database user of the connection. (default: {@code null}).
     */
    private String installedBy;

    /**
     * Creates a new instance of Flyway. This is your starting point.
     */
    public Flyway() {
        // Do nothing
    }

    @Override
    public String[] getLocations() {
        String[] result = new String[locations.getLocations().size()];
        for (int i = 0; i < locations.getLocations().size(); i++) {
            result[i] = locations.getLocations().get(i).toString();
        }
        return result;
    }

    @Override
    public String getEncoding() {
        return encoding;
    }

    @Override
    public String[] getSchemas() {
        return schemaNames;
    }

    @Override
    public String getTable() {
        return table;
    }

    @Override
    public MigrationVersion getTarget() {
        return target;
    }

    @Override
    public boolean isPlaceholderReplacement() {
        return placeholderReplacement;
    }

    @Override
    public Map<String, String> getPlaceholders() {
        return placeholders;
    }

    @Override
    public String getPlaceholderPrefix() {
        return placeholderPrefix;
    }

    @Override
    public String getPlaceholderSuffix() {
        return placeholderSuffix;
    }

    @Override
    public String getSqlMigrationPrefix() {
        return sqlMigrationPrefix;
    }

    @Override
    public String getRepeatableSqlMigrationPrefix() {
        return repeatableSqlMigrationPrefix;
    }

    @Override
    public String getSqlMigrationSeparator() {
        return sqlMigrationSeparator;
    }

    @Override
    public String getSqlMigrationSuffix() {
        return sqlMigrationSuffix;
    }

    @Override
    public boolean isIgnoreMissingMigrations() {
        return ignoreMissingMigrations;
    }

    @Override
    public boolean isIgnoreFutureMigrations() {
        return ignoreFutureMigrations;
    }

    /**
     * Whether to ignore failed future migrations when reading the metadata table. These are migrations that
     * were performed by a newer deployment of the application that are not yet available in this version. For example:
     * we have migrations available on the classpath up to version 3.0. The metadata table indicates that a migration to
     * version 4.0 (unknown to us) has already been attempted and failed. Instead of bombing out (fail fast) with an
     * exception, a warning is logged and Flyway terminates normally. This is useful for situations where a database
     * rollback is not an option. An older version of the application can then be redeployed, even though a newer one
     * failed due to a bad migration.
     *
     * @return {@code true} to terminate normally and log a warning, {@code false} to fail fast with an exception.
     * (default: {@code false})
     * @deprecated Use the more generic <code>isIgnoreFutureMigration()</code> instead. Will be removed in Flyway 5.0.
     */
    @Deprecated
    public boolean isIgnoreFailedFutureMigration() {
        LOG.warn("ignoreFailedFutureMigration has been deprecated and will be removed in Flyway 5.0. Use the more generic ignoreFutureMigrations instead.");
        return ignoreFailedFutureMigration;
    }

    @Override
    public boolean isValidateOnMigrate() {
        return validateOnMigrate;
    }

    @Override
    public boolean isCleanOnValidationError() {
        return cleanOnValidationError;
    }

    @Override
    public boolean isCleanDisabled() {
        return cleanDisabled;
    }

    @Override
    public MigrationVersion getBaselineVersion() {
        return baselineVersion;
    }

    @Override
    public String getBaselineDescription() {
        return baselineDescription;
    }

    @Override
    public boolean isBaselineOnMigrate() {
        return baselineOnMigrate;
    }

    @Override
    public boolean isOutOfOrder() {
        return outOfOrder;
    }

    @Override
    public MigrationResolver[] getResolvers() {
        return resolvers;
    }

    @Override
    public boolean isSkipDefaultResolvers() {
        return skipDefaultResolvers;
    }

    @Override
    public DataSource getDataSource() {
        return dataSource;
    }

    @Override
    public ClassLoader getClassLoader() {
        return classLoader;
    }

    @Override
    public boolean isAllowMixedMigrations() {
        return allowMixedMigrations;
    }

    @Override
    public String getInstalledBy() {
        return installedBy;
    }

    /**
     * The username that will be recorded in the metadata table as having applied the migration.
     *
     * @param installedBy The username or {@code null} for the current database user of the connection. (default: {@code null}).
     */
    public void setInstalledBy(String installedBy) {
        if ("".equals(installedBy)) {
            installedBy = null;
        }
        this.installedBy = installedBy;
    }

    /**
     * Whether to allow mixing transactional and non-transactional statements within the same migration.
     *
     * @param allowMixedMigrations {@code true} if mixed migrations should be allowed. {@code false} if an error should be thrown instead. (default: {@code false})
     */
    public void setAllowMixedMigrations(boolean allowMixedMigrations) {
        this.allowMixedMigrations = allowMixedMigrations;
    }

    /**
     * Ignore missing migrations when reading the metadata table. These are migrations that were performed by an
     * older deployment of the application that are no longer available in this version. For example: we have migrations
     * available on the classpath with versions 1.0 and 3.0. The metadata table indicates that a migration with version 2.0
     * (unknown to us) has also been applied. Instead of bombing out (fail fast) with an exception, a
     * warning is logged and Flyway continues normally. This is useful for situations where one must be able to deploy
     * a newer version of the application even though it doesn't contain migrations included with an older one anymore.
     *
     * @param ignoreMissingMigrations {@code true} to continue normally and log a warning, {@code false} to fail fast with an exception.
     * (default: {@code false})
     */
    public void setIgnoreMissingMigrations(boolean ignoreMissingMigrations) {
        this.ignoreMissingMigrations = ignoreMissingMigrations;
    }

    /**
     * Whether to ignore future migrations when reading the metadata table. These are migrations that were performed by a
     * newer deployment of the application that are not yet available in this version. For example: we have migrations
     * available on the classpath up to version 3.0. The metadata table indicates that a migration to version 4.0
     * (unknown to us) has already been applied. Instead of bombing out (fail fast) with an exception, a
     * warning is logged and Flyway continues normally. This is useful for situations where one must be able to redeploy
     * an older version of the application after the database has been migrated by a newer one.
     *
     * @param ignoreFutureMigrations {@code true} to continue normally and log a warning, {@code false} to fail
     *                               fast with an exception. (default: {@code true})
     */
    public void setIgnoreFutureMigrations(boolean ignoreFutureMigrations) {
        this.ignoreFutureMigrations = ignoreFutureMigrations;
    }

    /**
     * Ignores failed future migrations when reading the metadata table. These are migrations that were performed by a
     * newer deployment of the application that are not yet available in this version. For example: we have migrations
     * available on the classpath up to version 3.0. The metadata table indicates that a migration to version 4.0
     * (unknown to us) has already been attempted and failed. Instead of bombing out (fail fast) with an exception, a
     * warning is logged and Flyway terminates normally. This is useful for situations where a database rollback is not
     * an option. An older version of the application can then be redeployed, even though a newer one failed due to a
     * bad migration.
     *
     * @param ignoreFailedFutureMigration {@code true} to terminate normally and log a warning, {@code false} to fail
     *                                    fast with an exception. (default: {@code false})
     * @deprecated Use the more generic <code>setIgnoreFutureMigrations()</code> instead. Will be removed in Flyway 5.0.
     */
    @Deprecated
    public void setIgnoreFailedFutureMigration(boolean ignoreFailedFutureMigration) {
        LOG.warn("ignoreFailedFutureMigration has been deprecated and will be removed in Flyway 5.0. Use the more generic ignoreFutureMigrations instead.");
        this.ignoreFailedFutureMigration = ignoreFailedFutureMigration;
    }

    /**
     * Whether to automatically call validate or not when running migrate.
     *
     * @param validateOnMigrate {@code true} if validate should be called. {@code false} if not. (default: {@code true})
     */
    public void setValidateOnMigrate(boolean validateOnMigrate) {
        this.validateOnMigrate = validateOnMigrate;
    }

    /**
     * Whether to automatically call clean or not when a validation error occurs.
     * <p> This is exclusively intended as a convenience for development. Even tough we
     * strongly recommend not to change migration scripts once they have been checked into SCM and run, this provides a
     * way of dealing with this case in a smooth manner. The database will be wiped clean automatically, ensuring that
     * the next migration will bring you back to the state checked into SCM.</p>
     * <p><b>Warning ! Do not enable in production !</b></p>
     *
     * @param cleanOnValidationError {@code true} if clean should be called. {@code false} if not. (default: {@code false})
     */
    public void setCleanOnValidationError(boolean cleanOnValidationError) {
        this.cleanOnValidationError = cleanOnValidationError;
    }

    /**
     * Whether to disable clean.
     * <p>This is especially useful for production environments where running clean can be quite a career limiting move.</p>
     *
     * @param cleanDisabled {@code true} to disabled clean. {@code false} to leave it enabled.  (default: {@code false})
     */
    public void setCleanDisabled(boolean cleanDisabled) {
        this.cleanDisabled = cleanDisabled;
    }

    /**
     * Sets the locations to scan recursively for migrations.
     * <p/>
     * <p>The location type is determined by its prefix.
     * Unprefixed locations or locations starting with {@code classpath:} point to a package on the classpath and may
     * contain both sql and java-based migrations.
     * Locations starting with {@code filesystem:} point to a directory on the filesystem and may only contain sql
     * migrations.</p>
     *
     * @param locations Locations to scan recursively for migrations. (default: db/migration)
     */
    public void setLocations(String... locations) {
        this.locations = new Locations(locations);
    }

    /**
     * Sets the encoding of Sql migrations.
     *
     * @param encoding The encoding of Sql migrations. (default: UTF-8)
     */
    public void setEncoding(String encoding) {
        this.encoding = encoding;
    }

    /**
     * Sets the schemas managed by Flyway. These schema names are case-sensitive. (default: The default schema for the datasource connection)
     * <p>Consequences:</p>
     * <ul>
     * <li>The first schema in the list will be automatically set as the default one during the migration.</li>
     * <li>The first schema in the list will also be the one containing the metadata table.</li>
     * <li>The schemas will be cleaned in the order of this list.</li>
     * </ul>
     *
     * @param schemas The schemas managed by Flyway. May not be {@code null}. Must contain at least one element.
     */
    public void setSchemas(String... schemas) {
        this.schemaNames = schemas;
    }

    /**
     * <p>Sets the name of the schema metadata table that will be used by Flyway.</p><p> By default (single-schema mode)
     * the metadata table is placed in the default schema for the connection provided by the datasource. </p> <p> When
     * the <i>flyway.schemas</i> property is set (multi-schema mode), the metadata table is placed in the first schema
     * of the list. </p>
     *
     * @param table The name of the schema metadata table that will be used by flyway. (default: schema_version)
     */
    public void setTable(String table) {
        this.table = table;
    }

    /**
     * Sets the target version up to which Flyway should consider migrations. Migrations with a higher version number will
     * be ignored.
     *
     * @param target The target version up to which Flyway should consider migrations. (default: the latest version)
     */
    public void setTarget(MigrationVersion target) {
        this.target = target;
    }

    /**
     * Sets the target version up to which Flyway should consider migrations.
     * Migrations with a higher version number will be ignored.
     *
     * @param target The target version up to which Flyway should consider migrations.
     *               The special value {@code current} designates the current version of the schema. (default: the latest
     *               version)
     */
    public void setTargetAsString(String target) {
        this.target = MigrationVersion.fromVersion(target);
    }

    /**
     * Sets whether placeholders should be replaced.
     *
     * @param placeholderReplacement Whether placeholders should be replaced. (default: true)
     */
    public void setPlaceholderReplacement(boolean placeholderReplacement) {
        this.placeholderReplacement = placeholderReplacement;
    }

    /**
     * Sets the placeholders to replace in sql migration scripts.
     *
     * @param placeholders The map of &lt;placeholder, replacementValue&gt; to apply to sql migration scripts.
     */
    public void setPlaceholders(Map<String, String> placeholders) {
        this.placeholders = placeholders;
    }

    /**
     * Sets the prefix of every placeholder.
     *
     * @param placeholderPrefix The prefix of every placeholder. (default: ${ )
     */
    public void setPlaceholderPrefix(String placeholderPrefix) {
        if (!StringUtils.hasLength(placeholderPrefix)) {
            throw new FlywayException("placeholderPrefix cannot be empty!");
        }
        this.placeholderPrefix = placeholderPrefix;
    }

    /**
     * Sets the suffix of every placeholder.
     *
     * @param placeholderSuffix The suffix of every placeholder. (default: } )
     */
    public void setPlaceholderSuffix(String placeholderSuffix) {
        if (!StringUtils.hasLength(placeholderSuffix)) {
            throw new FlywayException("placeholderSuffix cannot be empty!");
        }
        this.placeholderSuffix = placeholderSuffix;
    }

    /**
     * Sets the file name prefix for sql migrations.
     * <p/>
     * <p>Sql migrations have the following file name structure: prefixVERSIONseparatorDESCRIPTIONsuffix ,
     * which using the defaults translates to V1_1__My_description.sql</p>
     *
     * @param sqlMigrationPrefix The file name prefix for sql migrations (default: V)
     */
    public void setSqlMigrationPrefix(String sqlMigrationPrefix) {
        this.sqlMigrationPrefix = sqlMigrationPrefix;
    }

    /**
     * Sets the file name prefix for repeatable sql migrations.
     * <p/>
     * <p>Repeatable sql migrations have the following file name structure: prefixSeparatorDESCRIPTIONsuffix ,
     * which using the defaults translates to R__My_description.sql</p>
     *
     * @param repeatableSqlMigrationPrefix The file name prefix for repeatable sql migrations (default: R)
     */
    public void setRepeatableSqlMigrationPrefix(String repeatableSqlMigrationPrefix) {
        this.repeatableSqlMigrationPrefix = repeatableSqlMigrationPrefix;
    }

    /**
     * Sets the file name separator for sql migrations.
     * <p/>
     * <p>Sql migrations have the following file name structure: prefixVERSIONseparatorDESCRIPTIONsuffix ,
     * which using the defaults translates to V1_1__My_description.sql</p>
     *
     * @param sqlMigrationSeparator The file name separator for sql migrations (default: __)
     */
    public void setSqlMigrationSeparator(String sqlMigrationSeparator) {
        if (!StringUtils.hasLength(sqlMigrationSeparator)) {
            throw new FlywayException("sqlMigrationSeparator cannot be empty!");
        }

        this.sqlMigrationSeparator = sqlMigrationSeparator;
    }

    /**
     * Sets the file name suffix for sql migrations.
     * <p/>
     * <p>Sql migrations have the following file name structure: prefixVERSIONseparatorDESCRIPTIONsuffix ,
     * which using the defaults translates to V1_1__My_description.sql</p>
     *
     * @param sqlMigrationSuffix The file name suffix for sql migrations (default: .sql)
     */
    public void setSqlMigrationSuffix(String sqlMigrationSuffix) {
        this.sqlMigrationSuffix = sqlMigrationSuffix;
    }

    /**
     * Sets the datasource to use. Must have the necessary privileges to execute ddl.
     *
     * @param dataSource The datasource to use. Must have the necessary privileges to execute ddl.
     */
    public void setDataSource(DataSource dataSource) {
        this.dataSource = dataSource;
    }

    /**
     * Sets the datasource to use. Must have the necessary privileges to execute ddl.
     * <p/>
     * <p>To use a custom ClassLoader, setClassLoader() must be called prior to calling this method.</p>
     *
     * @param url      The JDBC URL of the database.
     * @param user     The user of the database.
     * @param password The password of the database.
     * @param initSqls The (optional) sql statements to execute to initialize a connection immediately after obtaining it.
     */
    public void setDataSource(String url, String user, String password, String... initSqls) {
        this.dataSource = new DriverDataSource(classLoader, null, url, user, password, null, initSqls);
    }

    /**
     * Sets the ClassLoader to use for resolving migrations on the classpath.
     *
     * @param classLoader The ClassLoader to use for resolving migrations on the classpath. (default: Thread.currentThread().getContextClassLoader() )
     */
    public void setClassLoader(ClassLoader classLoader) {
        this.classLoader = classLoader;
    }

    /**
     * Sets the version to tag an existing schema with when executing baseline.
     *
     * @param baselineVersion The version to tag an existing schema with when executing baseline. (default: 1)
     */
    public void setBaselineVersion(MigrationVersion baselineVersion) {
        this.baselineVersion = baselineVersion;
    }

    /**
     * Sets the version to tag an existing schema with when executing baseline.
     *
     * @param baselineVersion The version to tag an existing schema with when executing baseline. (default: 1)
     */
    public void setBaselineVersionAsString(String baselineVersion) {
        this.baselineVersion = MigrationVersion.fromVersion(baselineVersion);
    }

    /**
     * Sets the description to tag an existing schema with when executing baseline.
     *
     * @param baselineDescription The description to tag an existing schema with when executing baseline. (default: &lt;&lt; Flyway Baseline &gt;&gt;)
     */
    public void setBaselineDescription(String baselineDescription) {
        this.baselineDescription = baselineDescription;
    }

    /**
     * <p>
     * Whether to automatically call baseline when migrate is executed against a non-empty schema with no metadata table.
     * This schema will then be baselined with the {@code baselineVersion} before executing the migrations.
     * Only migrations above {@code baselineVersion} will then be applied.
     * </p>
     * <p>
     * This is useful for initial Flyway production deployments on projects with an existing DB.
     * </p>
     * <p>
     * Be careful when enabling this as it removes the safety net that ensures
     * Flyway does not migrate the wrong database in case of a configuration mistake!
     * </p>
     *
     * @param baselineOnMigrate {@code true} if baseline should be called on migrate for non-empty schemas, {@code false} if not. (default: {@code false})
     */
    public void setBaselineOnMigrate(boolean baselineOnMigrate) {
        this.baselineOnMigrate = baselineOnMigrate;
    }

    /**
     * Allows migrations to be run "out of order".
     * <p>If you already have versions 1 and 3 applied, and now a version 2 is found,
     * it will be applied too instead of being ignored.</p>
     *
     * @param outOfOrder {@code true} if outOfOrder migrations should be applied, {@code false} if not. (default: {@code false})
     */
    public void setOutOfOrder(boolean outOfOrder) {
        this.outOfOrder = outOfOrder;
    }

    /**
     * Gets the callbacks for lifecycle notifications.
     *
     * @return The callbacks for lifecycle notifications. An empty array if none. (default: none)
     */
    @Override
    public FlywayCallback[] getCallbacks() {
        return callbacks;
    }

    @Override
    public boolean isSkipDefaultCallbacks() {
        return skipDefaultCallbacks;
    }

    /**
     * Set the callbacks for lifecycle notifications.
     *
     * @param callbacks The callbacks for lifecycle notifications. (default: none)
     */
    public void setCallbacks(FlywayCallback... callbacks) {
        this.callbacks = callbacks;
    }

    /**
     * Set the callbacks for lifecycle notifications.
     *
     * @param callbacks The fully qualified class names of the callbacks for lifecycle notifications. (default: none)
     */
    public void setCallbacksAsClassNames(String... callbacks) {
        List<FlywayCallback> callbackList = ClassUtils.instantiateAll(callbacks, classLoader);
        setCallbacks(callbackList.toArray(new FlywayCallback[callbacks.length]));
    }

    /**
     * Whether Flyway should skip the default callbacks. If true, only custom callbacks are used.
     *
     * @param skipDefaultCallbacks Whether default built-in callbacks should be skipped. <p>(default: false)</p>
     */
    public void setSkipDefaultCallbacks(boolean skipDefaultCallbacks) {
        this.skipDefaultCallbacks = skipDefaultCallbacks;
    }

    /**
     * Sets custom MigrationResolvers to be used in addition to the built-in ones for resolving Migrations to apply.
     *
     * @param resolvers The custom MigrationResolvers to be used in addition to the built-in ones for resolving Migrations to apply. (default: empty list)
     */
    public void setResolvers(MigrationResolver... resolvers) {
        this.resolvers = resolvers;
    }

    /**
     * Sets custom MigrationResolvers to be used in addition to the built-in ones for resolving Migrations to apply.
     *
     * @param resolvers The fully qualified class names of the custom MigrationResolvers to be used in addition to the built-in ones for resolving Migrations to apply. (default: empty list)
     */
    public void setResolversAsClassNames(String... resolvers) {
        List<MigrationResolver> resolverList = ClassUtils.instantiateAll(resolvers, classLoader);
        setResolvers(resolverList.toArray(new MigrationResolver[resolvers.length]));
    }

    /**
     * Whether Flyway should skip the default resolvers. If true, only custom resolvers are used.
     *
     * @param skipDefaultResolvers Whether default built-in resolvers should be skipped. <p>(default: false)</p>
     */
    public void setSkipDefaultResolvers(boolean skipDefaultResolvers) {
        this.skipDefaultResolvers = skipDefaultResolvers;
    }

    /**
     * <p>Starts the database migration. All pending migrations will be applied in order.
     * Calling migrate on an up-to-date database has no effect.</p>
     * <img src="https://flywaydb.org/assets/balsamiq/command-migrate.png" alt="migrate">
     *
     * @return The number of successfully applied migrations.
     * @throws FlywayException when the migration failed.
     */
    public int migrate() throws FlywayException {
        return execute(new Command<Integer>() {
            public Integer execute(Connection connectionMetaDataTable,
                                   MigrationResolver migrationResolver, MetaDataTable metaDataTable, DbSupport dbSupport, Schema[] schemas, FlywayCallback[] flywayCallbacks) {
                if (validateOnMigrate) {
                    doValidate(connectionMetaDataTable, dbSupport, migrationResolver, metaDataTable, schemas, flywayCallbacks, true);
                }

                new DbSchemas(connectionMetaDataTable, schemas, metaDataTable).create();

                if (!metaDataTable.exists()) {
                    List<Schema> nonEmptySchemas = new ArrayList<Schema>();
                    for (Schema schema : schemas) {
                        if (!schema.empty()) {
                            nonEmptySchemas.add(schema);
                        }
                    }

                    if (!nonEmptySchemas.isEmpty()) {
                        if (baselineOnMigrate) {
                            new DbBaseline(connectionMetaDataTable, dbSupport, metaDataTable, schemas[0], baselineVersion, baselineDescription, flywayCallbacks).baseline();
                        } else {
                            // Second check for MySQL which is sometimes flaky otherwise
                            if (!metaDataTable.exists()) {
                                throw new FlywayException("Found non-empty schema(s) "
                                        + StringUtils.collectionToCommaDelimitedString(nonEmptySchemas)
                                        + " without metadata table! Use baseline()"
                                        + " or set baselineOnMigrate to true to initialize the metadata table.");
                            }
                        }
                    }
                }

                Connection connectionUserObjects = null;
                try {
                    connectionUserObjects =
                            dbSupport.useSingleConnection() ? connectionMetaDataTable : JdbcUtils.openConnection(dataSource);
                    DbMigrate dbMigrate =
                            new DbMigrate(connectionUserObjects, dbSupport, metaDataTable,
                                    schemas[0], migrationResolver, ignoreFailedFutureMigration, Flyway.this);
                    return dbMigrate.migrate();
                } finally {
                    if (!dbSupport.useSingleConnection()) {
                        JdbcUtils.closeConnection(connectionUserObjects);
                    }
                }
            }
        });
    }

    /**
     * <p>Validate applied migrations against resolved ones (on the filesystem or classpath)
     * to detect accidental changes that may prevent the schema(s) from being recreated exactly.</p>
     * <p>Validation fails if</p>
     * <ul>
     * <li>differences in migration names, types or checksums are found</li>
     * <li>versions have been applied that aren't resolved locally anymore</li>
     * <li>versions have been resolved that haven't been applied yet</li>
     * </ul>
     * <p>
     * <img src="https://flywaydb.org/assets/balsamiq/command-validate.png" alt="validate">
     *
     * @throws FlywayException when the validation failed.
     */
    public void validate() throws FlywayException {
        execute(new Command<Void>() {
            public Void execute(Connection connectionMetaDataTable,
                                MigrationResolver migrationResolver, MetaDataTable metaDataTable, DbSupport dbSupport, Schema[] schemas, FlywayCallback[] flywayCallbacks) {
                doValidate(connectionMetaDataTable, dbSupport, migrationResolver, metaDataTable, schemas, flywayCallbacks, false);
                return null;
            }
        });
    }

    /**
     * Performs the actual validation. All set up must have taken place beforehand.
     *
     * @param connectionMetaDataTable The database connection for the metadata table.
     * @param dbSupport               The database-specific support.
     * @param migrationResolver       The migration resolver;
     * @param metaDataTable           The metadata table.
     * @param schemas                 The schemas managed by Flyway.
     * @param pending                 Whether pending migrations are ok.
     */
    private void doValidate(Connection connectionMetaDataTable, DbSupport dbSupport, MigrationResolver migrationResolver,
                            MetaDataTable metaDataTable, Schema[] schemas, FlywayCallback[] flywayCallbacks, boolean pending) {
        String validationError =
                new DbValidate(connectionMetaDataTable, dbSupport, metaDataTable, schemas[0], migrationResolver,
                        target, outOfOrder, pending, ignoreMissingMigrations, ignoreFutureMigrations, flywayCallbacks).validate();

        if (validationError != null) {
            if (cleanOnValidationError) {
                new DbClean(connectionMetaDataTable, dbSupport, metaDataTable, schemas, flywayCallbacks, cleanDisabled).clean();
                metaDataTable.clearCache();
            } else {
                throw new FlywayException("Validate failed: " + validationError);
            }
        }
    }

    /**
     * <p>Drops all objects (tables, views, procedures, triggers, ...) in the configured schemas.
     * The schemas are cleaned in the order specified by the {@code schemas} property.</p>
     * <img src="https://flywaydb.org/assets/balsamiq/command-clean.png" alt="clean">
     *
     * @throws FlywayException when the clean fails.
     */
    public void clean() {
        execute(new Command<Void>() {
            public Void execute(Connection connectionMetaDataTable,
                                MigrationResolver migrationResolver, MetaDataTable metaDataTable, DbSupport dbSupport, Schema[] schemas,
                                FlywayCallback[] flywayCallbacks) {
                new DbClean(connectionMetaDataTable, dbSupport, metaDataTable, schemas, flywayCallbacks, cleanDisabled).clean();
                return null;
            }
        });
    }

    /**
     * <p>Retrieves the complete information about all the migrations including applied, pending and current migrations with
     * details and status.</p>
     * <img src="https://flywaydb.org/assets/balsamiq/command-info.png" alt="info">
     *
     * @return All migrations sorted by version, oldest first.
     * @throws FlywayException when the info retrieval failed.
     */
    public MigrationInfoService info() {
        return execute(new Command<MigrationInfoService>() {
            public MigrationInfoService execute(final Connection connectionMetaDataTable,
                                                MigrationResolver migrationResolver, MetaDataTable metaDataTable, final DbSupport dbSupport, final Schema[] schemas, FlywayCallback[] flywayCallbacks) {
                try {
                    for (final FlywayCallback callback : flywayCallbacks) {
                        new TransactionTemplate(connectionMetaDataTable).execute(new Callable<Object>() {
                            @Override
                            public Object call() throws SQLException {
                                dbSupport.changeCurrentSchemaTo(schemas[0]);
                                callback.beforeInfo(connectionMetaDataTable);
                                return null;
                            }
                        });
                    }

                    MigrationInfoServiceImpl migrationInfoService =
                            new MigrationInfoServiceImpl(migrationResolver, metaDataTable, target, outOfOrder,
                                    true, true, true);
                    migrationInfoService.refresh();

                    for (final FlywayCallback callback : flywayCallbacks) {
                        new TransactionTemplate(connectionMetaDataTable).execute(new Callable<Object>() {
                            @Override
                            public Object call() throws SQLException {
                                dbSupport.changeCurrentSchemaTo(schemas[0]);
                                callback.afterInfo(connectionMetaDataTable);
                                return null;
                            }
                        });
                    }

                    return migrationInfoService;
                } finally {
                    dbSupport.restoreCurrentSchema();
                }
            }
        });
    }

    /**
     * <p>Baselines an existing database, excluding all migrations up to and including baselineVersion.</p>
     * <p/>
     * <img src="https://flywaydb.org/assets/balsamiq/command-baseline.png" alt="baseline">
     *
     * @throws FlywayException when the schema baselining failed.
     */
    public void baseline() throws FlywayException {
        execute(new Command<Void>() {
            public Void execute(Connection connectionMetaDataTable, MigrationResolver migrationResolver, MetaDataTable metaDataTable, DbSupport dbSupport, Schema[] schemas, FlywayCallback[] flywayCallbacks) {
                new DbSchemas(connectionMetaDataTable, schemas, metaDataTable).create();
                new DbBaseline(connectionMetaDataTable, dbSupport, metaDataTable, schemas[0], baselineVersion, baselineDescription, flywayCallbacks).baseline();
                return null;
            }
        });
    }

    /**
     * Repairs the Flyway metadata table. This will perform the following actions:
     * <ul>
     * <li>Remove any failed migrations on databases without DDL transactions (User objects left behind must still be cleaned up manually)</li>
     * <li>Correct wrong checksums</li>
     * </ul>
     * <img src="https://flywaydb.org/assets/balsamiq/command-repair.png" alt="repair">
     *
     * @throws FlywayException when the metadata table repair failed.
     */
    public void repair() throws FlywayException {
        execute(new Command<Void>() {
            public Void execute(Connection connectionMetaDataTable, MigrationResolver migrationResolver, MetaDataTable metaDataTable, DbSupport dbSupport, Schema[] schemas, FlywayCallback[] flywayCallbacks) {
                new DbRepair(dbSupport, connectionMetaDataTable, schemas[0], migrationResolver, metaDataTable, flywayCallbacks).repair();
                return null;
            }
        });
    }

    /**
     * Creates the MigrationResolver.
     *
     * @param dbSupport The database-specific support.
     * @param scanner   The Scanner for resolving migrations.
     * @return A new, fully configured, MigrationResolver instance.
     */
    private MigrationResolver createMigrationResolver(DbSupport dbSupport, Scanner scanner) {
        for (MigrationResolver resolver : resolvers) {
            ConfigurationInjectionUtils.injectFlywayConfiguration(resolver, this);
        }

        return new CompositeMigrationResolver(dbSupport, scanner, this, locations, createPlaceholderReplacer(), resolvers);
    }

    /**
     * @return A new, fully configured, PlaceholderReplacer.
     */
    private PlaceholderReplacer createPlaceholderReplacer() {
        if (placeholderReplacement) {
            return new PlaceholderReplacer(placeholders, placeholderPrefix, placeholderSuffix);
        }
        return PlaceholderReplacer.NO_PLACEHOLDERS;
    }

    /**
     * Configures Flyway with these properties. This overwrites any existing configuration. Property names are
     * documented in the flyway maven plugin.
     * <p/>
     * <p>To use a custom ClassLoader, setClassLoader() must be called prior to calling this method.</p>
     *
     * @param properties Properties used for configuration.
     * @throws FlywayException when the configuration failed.
     */
    @SuppressWarnings("ConstantConditions")
    public void configure(Properties properties) {
        Map<String, String> props = new HashMap<String, String>();
        for (Map.Entry<Object, Object> entry : properties.entrySet()) {
            props.put(entry.getKey().toString(), entry.getValue().toString());
        }

        configure(props);
    }

    /**
     * Configures Flyway with these properties. This overwrites any existing configuration. Property names are
     * documented in the flyway maven plugin.
     * <p/>
     * <p>To use a custom ClassLoader, setClassLoader() must be called prior to calling this method.</p>
     *
     * @param props Properties used for configuration.
     * @throws FlywayException when the configuration failed.
     */
    public void configure(Map<String, String> props) {
        String driverProp = getValueAndRemoveEntry(props, "flyway.driver");
        String urlProp = getValueAndRemoveEntry(props, "flyway.url");
        String userProp = getValueAndRemoveEntry(props, "flyway.user");
        String passwordProp = getValueAndRemoveEntry(props, "flyway.password");

        if (StringUtils.hasText(urlProp)) {
            setDataSource(new DriverDataSource(classLoader, driverProp, urlProp, userProp, passwordProp, null));
        } else if (!StringUtils.hasText(urlProp) &&
                (StringUtils.hasText(driverProp) || StringUtils.hasText(userProp) || StringUtils.hasText(passwordProp))) {
            LOG.warn("Discarding INCOMPLETE dataSource configuration! flyway.url must be set.");
        }

        String locationsProp = getValueAndRemoveEntry(props, "flyway.locations");
        if (locationsProp != null) {
            setLocations(StringUtils.tokenizeToStringArray(locationsProp, ","));
        }
        String placeholderReplacementProp = getValueAndRemoveEntry(props, "flyway.placeholderReplacement");
        if (placeholderReplacementProp != null) {
            setPlaceholderReplacement(Boolean.parseBoolean(placeholderReplacementProp));
        }
        String placeholderPrefixProp = getValueAndRemoveEntry(props, "flyway.placeholderPrefix");
        if (placeholderPrefixProp != null) {
            setPlaceholderPrefix(placeholderPrefixProp);
        }
        String placeholderSuffixProp = getValueAndRemoveEntry(props, "flyway.placeholderSuffix");
        if (placeholderSuffixProp != null) {
            setPlaceholderSuffix(placeholderSuffixProp);
        }
        String sqlMigrationPrefixProp = getValueAndRemoveEntry(props, "flyway.sqlMigrationPrefix");
        if (sqlMigrationPrefixProp != null) {
            setSqlMigrationPrefix(sqlMigrationPrefixProp);
        }
        String repeatableSqlMigrationPrefixProp = getValueAndRemoveEntry(props, "flyway.repeatableSqlMigrationPrefix");
        if (repeatableSqlMigrationPrefixProp != null) {
            setRepeatableSqlMigrationPrefix(repeatableSqlMigrationPrefixProp);
        }
        String sqlMigrationSeparatorProp = getValueAndRemoveEntry(props, "flyway.sqlMigrationSeparator");
        if (sqlMigrationSeparatorProp != null) {
            setSqlMigrationSeparator(sqlMigrationSeparatorProp);
        }
        String sqlMigrationSuffixProp = getValueAndRemoveEntry(props, "flyway.sqlMigrationSuffix");
        if (sqlMigrationSuffixProp != null) {
            setSqlMigrationSuffix(sqlMigrationSuffixProp);
        }
        String encodingProp = getValueAndRemoveEntry(props, "flyway.encoding");
        if (encodingProp != null) {
            setEncoding(encodingProp);
        }
        String schemasProp = getValueAndRemoveEntry(props, "flyway.schemas");
        if (schemasProp != null) {
            setSchemas(StringUtils.tokenizeToStringArray(schemasProp, ","));
        }
        String tableProp = getValueAndRemoveEntry(props, "flyway.table");
        if (tableProp != null) {
            setTable(tableProp);
        }
        String cleanOnValidationErrorProp = getValueAndRemoveEntry(props, "flyway.cleanOnValidationError");
        if (cleanOnValidationErrorProp != null) {
            setCleanOnValidationError(Boolean.parseBoolean(cleanOnValidationErrorProp));
        }
        String cleanDisabledProp = getValueAndRemoveEntry(props, "flyway.cleanDisabled");
        if (cleanDisabledProp != null) {
            setCleanDisabled(Boolean.parseBoolean(cleanDisabledProp));
        }
        String validateOnMigrateProp = getValueAndRemoveEntry(props, "flyway.validateOnMigrate");
        if (validateOnMigrateProp != null) {
            setValidateOnMigrate(Boolean.parseBoolean(validateOnMigrateProp));
        }
        String baselineVersionProp = getValueAndRemoveEntry(props, "flyway.baselineVersion");
        if (baselineVersionProp != null) {
            setBaselineVersion(MigrationVersion.fromVersion(baselineVersionProp));
        }
        String baselineDescriptionProp = getValueAndRemoveEntry(props, "flyway.baselineDescription");
        if (baselineDescriptionProp != null) {
            setBaselineDescription(baselineDescriptionProp);
        }
        String baselineOnMigrateProp = getValueAndRemoveEntry(props, "flyway.baselineOnMigrate");
        if (baselineOnMigrateProp != null) {
            setBaselineOnMigrate(Boolean.parseBoolean(baselineOnMigrateProp));
        }
        String ignoreMissingMigrationsProp = getValueAndRemoveEntry(props, "flyway.ignoreMissingMigrations");
        if (ignoreMissingMigrationsProp != null) {
            setIgnoreMissingMigrations(Boolean.parseBoolean(ignoreMissingMigrationsProp));
        }
        String ignoreFutureMigrationsProp = getValueAndRemoveEntry(props, "flyway.ignoreFutureMigrations");
        if (ignoreFutureMigrationsProp != null) {
            setIgnoreFutureMigrations(Boolean.parseBoolean(ignoreFutureMigrationsProp));
        }
        String ignoreFailedFutureMigrationProp = getValueAndRemoveEntry(props, "flyway.ignoreFailedFutureMigration");
        if (ignoreFailedFutureMigrationProp != null) {
            setIgnoreFailedFutureMigration(Boolean.parseBoolean(ignoreFailedFutureMigrationProp));
        }
        String targetProp = getValueAndRemoveEntry(props, "flyway.target");
        if (targetProp != null) {
            setTarget(MigrationVersion.fromVersion(targetProp));
        }
        String outOfOrderProp = getValueAndRemoveEntry(props, "flyway.outOfOrder");
        if (outOfOrderProp != null) {
            setOutOfOrder(Boolean.parseBoolean(outOfOrderProp));
        }
        String resolversProp = getValueAndRemoveEntry(props, "flyway.resolvers");
        if (StringUtils.hasLength(resolversProp)) {
            setResolversAsClassNames(StringUtils.tokenizeToStringArray(resolversProp, ","));
        }
        String skipDefaultResolversProp = getValueAndRemoveEntry(props, "flyway.skipDefaultResolvers");
        if (skipDefaultResolversProp != null) {
            setSkipDefaultResolvers(Boolean.parseBoolean(skipDefaultResolversProp));
        }
        String callbacksProp = getValueAndRemoveEntry(props, "flyway.callbacks");
        if (StringUtils.hasLength(callbacksProp)) {
            setCallbacksAsClassNames(StringUtils.tokenizeToStringArray(callbacksProp, ","));
        }
        String skipDefaultCallbacksProp = getValueAndRemoveEntry(props, "flyway.skipDefaultCallbacks");
        if (skipDefaultCallbacksProp != null) {
            setSkipDefaultCallbacks(Boolean.parseBoolean(skipDefaultCallbacksProp));
        }

        Map<String, String> placeholdersFromProps = new HashMap<String, String>(placeholders);
        Iterator<Map.Entry<String, String>> iterator = props.entrySet().iterator();
        while (iterator.hasNext()) {
            Map.Entry<String, String> entry = iterator.next();
            String propertyName = entry.getKey();

            if (propertyName.startsWith(PLACEHOLDERS_PROPERTY_PREFIX)
                    && propertyName.length() > PLACEHOLDERS_PROPERTY_PREFIX.length()) {
                String placeholderName = propertyName.substring(PLACEHOLDERS_PROPERTY_PREFIX.length());
                String placeholderValue = entry.getValue();
                placeholdersFromProps.put(placeholderName, placeholderValue);
                iterator.remove();
            }
        }
        setPlaceholders(placeholdersFromProps);

        String allowMixedMigrationsProp = getValueAndRemoveEntry(props, "flyway.allowMixedMigrations");
        if (allowMixedMigrationsProp != null) {
            setAllowMixedMigrations(Boolean.parseBoolean(allowMixedMigrationsProp));
        }

        String installedByProp = getValueAndRemoveEntry(props, "flyway.installedBy");
        if (installedByProp != null) {
            setInstalledBy(installedByProp);
        }

        for (String key : props.keySet()) {
            if (key.startsWith("flyway.")) {
                LOG.warn("Unknown configuration property: " + key);
            }
        }
    }

    /**
     * Retrieves the value for this key in this map and removes the corresponding entry from the map.
     *
     * @param map The map.
     * @param key The key.
     * @return The value. {@code null} if not found.
     */
    private String getValueAndRemoveEntry(Map<String, String> map, String key) {
        String value = map.get(key);
        map.remove(key);
        return value;
    }

    /**
     * Executes this command with proper resource handling and cleanup.
     *
     * @param command The command to execute.
     * @param <T>     The type of the result.
     * @return The result of the command.
     */
    /*private -> testing*/ <T> T execute(Command<T> command) {
        T result;

        VersionPrinter.printVersion();

        Connection connectionMetaDataTable = null;

        try {
            if (dataSource == null) {
                throw new FlywayException("Unable to connect to the database. Configure the url, user and password!");
            }

            connectionMetaDataTable = JdbcUtils.openConnection(dataSource);

            DbSupport dbSupport = DbSupportFactory.createDbSupport(connectionMetaDataTable, !dbConnectionInfoPrinted);
            dbConnectionInfoPrinted = true;
            LOG.debug("DDL Transactions Supported: " + dbSupport.supportsDdlTransactions());

            if (schemaNames.length == 0) {
                Schema currentSchema = dbSupport.getOriginalSchema();
                if (currentSchema == null) {
                    throw new FlywayException("Unable to determine schema for the metadata table." +
                            " Set a default schema for the connection or specify one using the schemas property!");
                }
                setSchemas(currentSchema.getName());
            }

            if (schemaNames.length == 1) {
                LOG.debug("Schema: " + schemaNames[0]);
            } else {
                LOG.debug("Schemas: " + StringUtils.arrayToCommaDelimitedString(schemaNames));
            }

            Schema[] schemas = new Schema[schemaNames.length];
            for (int i = 0; i < schemaNames.length; i++) {
                schemas[i] = dbSupport.getSchema(schemaNames[i]);
            }

            Scanner scanner = new Scanner(classLoader);
            MigrationResolver migrationResolver = createMigrationResolver(dbSupport, scanner);

            if (!skipDefaultCallbacks) {
                Set<FlywayCallback> flywayCallbacks = new LinkedHashSet<FlywayCallback>(Arrays.asList(callbacks));
                flywayCallbacks.add(
                        new SqlScriptFlywayCallback(dbSupport, scanner, locations, createPlaceholderReplacer(), this));
                callbacks = flywayCallbacks.toArray(new FlywayCallback[flywayCallbacks.size()]);
            }

            for (FlywayCallback callback : callbacks) {
                ConfigurationInjectionUtils.injectFlywayConfiguration(callback, this);
            }

<<<<<<< HEAD
            MetaDataTable metaDataTable = new MetaDataTableImpl(dbSupport, schemas[0].getTable(table), placeholders.get("dbname"));
=======
            MetaDataTable metaDataTable = new MetaDataTableImpl(dbSupport, schemas[0].getTable(table), installedBy);
>>>>>>> 57affa09
            if (metaDataTable.upgradeIfNecessary()) {
                new DbRepair(dbSupport, connectionMetaDataTable, schemas[0], migrationResolver, metaDataTable, callbacks).repairChecksumsAndDescriptions();
                LOG.info("Metadata table " + table + " successfully upgraded to the Flyway 4.0 format.");
            }

            result = command.execute(connectionMetaDataTable, migrationResolver, metaDataTable, dbSupport, schemas, callbacks);
        } finally {
            JdbcUtils.closeConnection(connectionMetaDataTable);
        }
        return result;
    }

    /**
     * A Flyway command that can be executed.
     *
     * @param <T> The result type of the command.
     */
    /*private -> testing*/ interface Command<T> {
        /**
         * Execute the operation.
         *
         * @param connectionMetaDataTable The database connection for the metadata table changes.
         * @param migrationResolver       The migration resolver to use.
         * @param metaDataTable           The metadata table.
         * @param dbSupport               The database-specific support for these connections.
         * @param schemas                 The schemas managed by Flyway.   @return The result of the operation.
         * @param flywayCallbacks         The callbacks to use.
         */
        T execute(Connection connectionMetaDataTable, MigrationResolver migrationResolver, MetaDataTable metaDataTable, DbSupport dbSupport, Schema[] schemas, FlywayCallback[] flywayCallbacks);
    }
}<|MERGE_RESOLUTION|>--- conflicted
+++ resolved
@@ -1404,11 +1404,7 @@
                 ConfigurationInjectionUtils.injectFlywayConfiguration(callback, this);
             }
 
-<<<<<<< HEAD
-            MetaDataTable metaDataTable = new MetaDataTableImpl(dbSupport, schemas[0].getTable(table), placeholders.get("dbname"));
-=======
-            MetaDataTable metaDataTable = new MetaDataTableImpl(dbSupport, schemas[0].getTable(table), installedBy);
->>>>>>> 57affa09
+            MetaDataTable metaDataTable = new MetaDataTableImpl(dbSupport, schemas[0].getTable(table), installedBy, placeholders.get("dbname"));
             if (metaDataTable.upgradeIfNecessary()) {
                 new DbRepair(dbSupport, connectionMetaDataTable, schemas[0], migrationResolver, metaDataTable, callbacks).repairChecksumsAndDescriptions();
                 LOG.info("Metadata table " + table + " successfully upgraded to the Flyway 4.0 format.");
