--- conflicted
+++ resolved
@@ -25,11 +25,8 @@
     DUPLICATE_VERSIONED_MIGRATION,
     DUPLICATE_REPEATABLE_MIGRATION,
     DUPLICATE_UNDO_MIGRATION,
-<<<<<<< HEAD
-    CONFIGURATION,
-    DUPLICATE_INTERMEDIATE_BASELINE_MIGRATION;
-=======
     DUPLICATE_DELETED_MIGRATION,
+    DUPLICATE_INTERMEDIATE_BASELINE_MIGRATION,
 
     // validate error codes
     VALIDATE_ERROR,
@@ -44,5 +41,4 @@
     TYPE_MISMATCH,
     CHECKSUM_MISMATCH,
     DESCRIPTION_MISMATCH
->>>>>>> 7c2ff3ff
 }