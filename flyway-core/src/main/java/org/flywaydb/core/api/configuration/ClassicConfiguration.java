/*
 * Copyright (C) Red Gate Software Ltd 2010-2021
 *
 * Licensed under the Apache License, Version 2.0 (the "License");
 * you may not use this file except in compliance with the License.
 * You may obtain a copy of the License at
 *
 *         http://www.apache.org/licenses/LICENSE-2.0
 *
 * Unless required by applicable law or agreed to in writing, software
 * distributed under the License is distributed on an "AS IS" BASIS,
 * WITHOUT WARRANTIES OR CONDITIONS OF ANY KIND, either express or implied.
 * See the License for the specific language governing permissions and
 * limitations under the License.
 */
package org.flywaydb.core.api.configuration;

import lombok.AccessLevel;
import lombok.CustomLog;
import lombok.Getter;
import lombok.Setter;
import org.flywaydb.core.api.*;
import org.flywaydb.core.api.callback.Callback;
import org.flywaydb.core.api.migration.JavaMigration;
import org.flywaydb.core.api.pattern.ValidatePattern;
import org.flywaydb.core.api.resolver.MigrationResolver;
import org.flywaydb.core.extensibility.ConfigurationExtension;
import org.flywaydb.core.extensibility.ConfigurationProvider;
import org.flywaydb.core.internal.configuration.ConfigUtils;
import org.flywaydb.core.internal.jdbc.DriverDataSource;
import org.flywaydb.core.internal.license.Edition;
import org.flywaydb.core.internal.plugin.PluginRegister;
import org.flywaydb.core.internal.scanner.ClasspathClassScanner;
import org.flywaydb.core.internal.util.ClassUtils;
import org.flywaydb.core.internal.util.Locations;
import org.flywaydb.core.internal.util.StringUtils;

import javax.sql.DataSource;
import java.io.*;
import java.nio.charset.Charset;
import java.nio.charset.StandardCharsets;
import java.util.*;






import static org.flywaydb.core.internal.configuration.ConfigUtils.removeBoolean;
import static org.flywaydb.core.internal.configuration.ConfigUtils.removeInteger;

/**
 * JavaBean-style configuration for Flyway. This is primarily meant for compatibility with scenarios where the
 * new FluentConfiguration isn't an easy fit, such as Spring XML bean configuration.
 * <p>This configuration can then be passed to Flyway using the <code>new Flyway(Configuration)</code> constructor.</p>
 */
@CustomLog
@Getter(onMethod = @__({@Override}))
@Setter
public class ClassicConfiguration implements Configuration {
    @Getter(AccessLevel.NONE)
    private String driver;
    private String url;
    private String user;
    private String password;
    private DataSource dataSource;
    private int connectRetries;
    private int connectRetriesInterval = 120;
    /**
     * -- SETTER --
     * The SQL statements to run to initialize a new database connection immediately after opening it.
     *
     * @param initSql The SQL statements. (default: {@code null})
     */
    private String initSql;
    private ClassLoader classLoader = Thread.currentThread().getContextClassLoader();
    @Setter(AccessLevel.NONE)
    private Locations locations = new Locations("db/migration");
    /**
     * -- SETTER --
     * Sets the encoding of SQL migrations.
     *
     * @param encoding The encoding of SQL migrations. (default: UTF-8)
     */
    private Charset encoding = StandardCharsets.UTF_8;
    private boolean detectEncoding = false;
    /**
     * -- SETTER --
     * Sets the default schema managed by Flyway. This schema name is case-sensitive. If not specified, but <i>schemas</i>
     * is, Flyway uses the first schema in that list. If that is also not specified, Flyway uses the default schema for the
     * database connection.
     * <p>Consequences:</p>
     * <ul>
     * <li>This schema will be the one containing the schema history table.</li>
     * <li>This schema will be the default for the database connection (provided the database supports this concept).</li>
     * </ul>
     *
     * @param schema The default schema managed by Flyway, which is where the schema history table will reside.
     */
    private String defaultSchema = null;
    /**
     * -- SETTER --
     * Sets the schemas managed by Flyway. These schema names are case-sensitive. If not specified, Flyway uses
     * the default schema for the database connection. If <i>defaultSchema</i> is not specified, then the first of
     * this list also acts as the default schema.
     * <p>Consequences:</p>
     * <ul>
     * <li>Flyway will automatically attempt to create all these schemas, unless they already exist.</li>
     * <li>The schemas will be cleaned in the order of this list.</li>
     * <li>If Flyway created them, the schemas themselves will be dropped when cleaning.</li>
     * </ul>
     *
     * @param schemas The schemas managed by Flyway. May not be {@code null}. Must contain at least one element.
     */
    private String[] schemas = {};
    /**
     * -- SETTER --
     * Sets the name of the schema history table that will be used by Flyway.
     * By default, (single-schema mode) the schema history table is placed in the default schema for the connection provided by the datasource.
     * When the <i>flyway.schemas</i> property is set (multi-schema mode), the schema history table is placed in the first schema of the list,
     * or in the schema specified to <i>flyway.defaultSchema</i>.
     *
     * @param table The name of the schema history table that will be used by Flyway. (default: flyway_schema_history)
     */
    private String table = "flyway_schema_history";
    /**
     * -- SETTER --
     * Sets the tablespace where to create the schema history table that will be used by Flyway.
     * If not specified, Flyway uses the default tablespace for the database connection.This setting is only relevant
     * for databases that do support the notion of tablespaces. Its value is simply ignored for all others.
     *
     * @param tablespace The tablespace where to create the schema history table that will be used by Flyway.
     */
    private String tablespace;
    /**
     * -- SETTER --
     * Sets the target version up to which Flyway should consider migrations.
     * Migrations with a higher version number will be ignored.
     * Special values:
     * <ul>
     * <li>{@code current}: Designates the current version of the schema</li>
     * <li>{@code latest}: The latest version of the schema, as defined by the migration with the highest version</li>
     * <li>{@code next}: The next version of the schema, as defined by the first pending migration</li>
     * </ul>
     * Defaults to {@code latest}.
     */
    private MigrationVersion target;
    private boolean failOnMissingTarget = true;
    @Setter(AccessLevel.NONE)
    private MigrationPattern[] cherryPick;
    /**
     * -- SETTER --
     * Sets whether placeholders should be replaced.
     *
     * @param placeholderReplacement Whether placeholders should be replaced. (default: true)
     */
    private boolean placeholderReplacement = true;
    /**
     * -- SETTER --
     * Sets the placeholders to replace in SQL migration scripts.
     *
     * @param placeholders The map of &lt;placeholder, replacementValue&gt; to apply to sql migration scripts.
     */
    private Map<String, String> placeholders = new HashMap<>();
    private String placeholderPrefix = "${";
    private String placeholderSuffix = "}";
    private String scriptPlaceholderPrefix = "FP__";
    private String scriptPlaceholderSuffix = "__";
    private String sqlMigrationPrefix = "V";
    private String baselineMigrationPrefix = "B";
    private String undoSqlMigrationPrefix = "U";
    /**
     * -- SETTER --
     * Sets the file name prefix for repeatable sql migrations.
     * Repeatable SQL migrations have the following file name structure: prefixSeparatorDESCRIPTIONsuffix,
     * which using the defaults translates to R__My_description.sql
     *
     * @param repeatableSqlMigrationPrefix The file name prefix for repeatable sql migrations (default: R)
     */
    private String repeatableSqlMigrationPrefix = "R";
    private ResourceProvider resourceProvider = null;
    private ClassProvider<JavaMigration> javaMigrationClassProvider = null;
    private String sqlMigrationSeparator = "__";
    @Setter(AccessLevel.NONE)
    private String[] sqlMigrationSuffixes = {".sql"};
    private JavaMigration[] javaMigrations = {};
    /**
     * -- SETTER --
     *
     * @param ignoreMissingMigrations {@code true} to continue normally and log a warning, {@code false} to fail fast with an exception. (default: {@code false})
     * @deprecated Will remove in Flyway V9. Use {@code setIgnoreMigrationPatterns} instead.
     *
     * Ignore missing migrations when reading the schema history table. These are migrations that were performed by an
     * older deployment of the application that are no longer available in this version. For example: we have migrations
     * available on the classpath with versions 1.0 and 3.0. The schema history table indicates that a migration with version 2.0
     * (unknown to us) has also been applied. Instead of bombing out (fail fast) with an exception, a
     * warning is logged and Flyway continues normally. This is useful for situations where one must be able to deploy
     * a newer version of the application even though it doesn't contain migrations included with an older one anymore.
     * Note that if the most recently applied migration is removed, Flyway has no way to know it is missing and will
     * mark it as future instead.
     */
    @Deprecated
    private boolean ignoreMissingMigrations;
    /**
     * -- SETTER --
     *
     * @param ignoreIgnoredMigrations {@code true} to continue normally, {@code false} to fail fast with an exception. (default: {@code false})
     * @deprecated Will remove in Flyway V9. Use {@code setIgnoreMigrationPatterns} instead.
     *
     * Ignore ignored migrations when reading the schema history table. These are migrations that were added in between
     * already migrated migrations in this version. For example: we have migrations available on the classpath with
     * versions from 1.0 to 3.0. The schema history table indicates that version 1 was finished on 1.0.15, and the next
     * one was 2.0.0. But with the next release a new migration was added to version 1: 1.0.16. Such scenario is ignored
     * by migrate command, but by default is rejected by validate. When ignoreIgnoredMigrations is enabled, such case
     * will not be reported by validate command. This is useful for situations where one must be able to deliver
     * complete set of migrations in a delivery package for multiple versions of the product, and allows for further
     * development of older versions.
     */
    @Deprecated
    private boolean ignoreIgnoredMigrations;
    /**
     * -- SETTER --
     *
     * @param ignorePendingMigrations {@code true} to continue normally, {@code false} to fail fast with an exception. (default: {@code false})
     * @deprecated Will remove in Flyway V9. Use {@code setIgnoreMigrationPatterns} instead.
     *
     * Ignore pending migrations when reading the schema history table. These are migrations that are available
     * but have not yet been applied. This can be useful for verifying that in-development migration changes
     * don't contain any validation-breaking changes of migrations that have already been applied to a production
     * environment, e.g. as part of a CI/CD process, without failing because of the existence of new migration versions.
     */
    @Deprecated
    private boolean ignorePendingMigrations;
    /**
     * -- SETTER --
     *
     * @param ignoreFutureMigrations {@code true} to continue normally and log a warning, {@code false} to fail fast with an exception. (default: {@code true})
     * @deprecated Will remove in Flyway V9. Use {@code setIgnoreMigrationPatterns} instead.
     *
     * Whether to ignore future migrations when reading the schema history table. These are migrations that were performed by a
     * newer deployment of the application that are not yet available in this version. For example: we have migrations
     * available on the classpath up to version 3.0. The schema history table indicates that a migration to version 4.0
     * (unknown to us) has already been applied. Instead of bombing out (fail fast) with an exception, a
     * warning is logged and Flyway continues normally. This is useful for situations where one must be able to redeploy
     * an older version of the application after the database has been migrated by a newer one.
     */
    @Deprecated
    private boolean ignoreFutureMigrations = true;
    @Setter(AccessLevel.NONE)
    private ValidatePattern[] ignoreMigrationPatterns = new ValidatePattern[0];
    /**
     * -- SETTER --
     * Whether to validate migrations and callbacks whose scripts do not obey the correct naming convention. A failure can be
     * useful to check that errors such as case sensitivity in migration prefixes have been corrected.
     *
     * @param validateMigrationNaming {@code false} to continue normally, {@code true} to fail fast with an exception. (default: {@code false})
     */
    private boolean validateMigrationNaming = false;
    /**
     * -- SETTER --
     * Whether to automatically call validate or not when running migrate.
     *
     * @param validateOnMigrate {@code true} if validate should be called. {@code false} if not. (default: {@code true})
     */
    private boolean validateOnMigrate = true;
    /**
     * -- SETTER --
     * Whether to automatically call clean or not when a validation error occurs.
     * This is exclusively intended as a convenience for development. even though we strongly recommend not to change
     * migration scripts once they have been checked into SCM and run, this provides a way of dealing with this case in
     * a smooth manner. The database will be wiped clean automatically, ensuring that the next migration will bring you
     * back to the state checked into SCM.
     * <b>Warning! Do not enable in production!</b>
     *
     * @param cleanOnValidationError {@code true} if clean should be called. {@code false} if not. (default: {@code false})
     */
    private boolean cleanOnValidationError;
    /**
     * -- SETTER --
     * Whether to disable clean.
     * This is especially useful for production environments where running clean can be quite a career limiting move.
     *
     * @param cleanDisabled {@code true} to disable clean. {@code false} to leave it enabled.  (default: {@code false})
     */
    private boolean cleanDisabled;
    /**
     * -- SETTER --
     * Sets the version to tag an existing schema with when executing baseline.
     *
     * @param baselineVersion The version to tag an existing schema with when executing baseline. (default: 1)
     */
    private MigrationVersion baselineVersion = MigrationVersion.fromVersion("1");
    /**
     * -- SETTER --
     * Sets the description to tag an existing schema with when executing baseline.
     *
     * @param baselineDescription The description to tag an existing schema with when executing baseline. (default: &lt;&lt; Flyway Baseline &gt;&gt;)
     */
    private String baselineDescription = "<< Flyway Baseline >>";
    /**
     * -- SETTER --
     * Whether to automatically call baseline when migrate is executed against a non-empty schema with no schema history table.
     * This schema will then be baselined with the {@code baselineVersion} before executing the migrations.
     * Only migrations above {@code baselineVersion} will then be applied.
     *
     * This is useful for initial Flyway production deployments on projects with an existing DB.
     *
     * Be careful when enabling this as it removes the safety net that ensures
     * Flyway does not migrate the wrong database in case of a configuration mistake!
     *
     * @param baselineOnMigrate {@code true} if baseline should be called on migrate for non-empty schemas, {@code false} if not. (default: {@code false})
     */
    private boolean baselineOnMigrate;
<<<<<<< HEAD
    private String clickhouseClusterName;
    private String zookeeperUrl;
=======
    /**
     * -- SETTER --
     * Allows migrations to be run "out of order".
     * If you already have versions 1 and 3 applied, and now a version 2 is found, it will be applied too instead of being ignored.
     *
     * @param outOfOrder {@code true} if outOfOrder migrations should be applied, {@code false} if not. (default: {@code false})
     */
>>>>>>> 838170e5
    private boolean outOfOrder;
    private boolean skipExecutingMigrations;
    @Setter(AccessLevel.NONE)
    private final List<Callback> callbacks = new ArrayList<>();
    /**
     * -- SETTER --
     * Whether Flyway should skip the default callbacks. If true, only custom callbacks are used.
     *
     * @param skipDefaultCallbacks Whether default built-in callbacks should be skipped. <p>(default: false)</p>
     */
    private boolean skipDefaultCallbacks;
    private MigrationResolver[] resolvers = new MigrationResolver[0];
    /**
     * -- SETTER --
     * Whether Flyway should skip the default resolvers. If true, only custom resolvers are used.
     *
     * @param skipDefaultResolvers Whether default built-in resolvers should be skipped. (default: false)
     */
    private boolean skipDefaultResolvers;
    /**
     * -- SETTER --
     * Whether to allow mixing transactional and non-transactional statements within the same migration. Enabling this
     * automatically causes the entire affected migration to be run without a transaction.
     *
     * Note that this is only applicable for PostgreSQL, Aurora PostgreSQL, SQL Server and SQLite which all have
     * statements that do not run at all within a transaction.
     * This is not to be confused with implicit transaction, as they occur in MySQL or Oracle, where even though a
     * DDL statement was run within a transaction, the database will issue an implicit commit before and after
     * its execution.
     *
     * @param mixed {@code true} if mixed migrations should be allowed. {@code false} if an error should be thrown instead. (default: {@code false})
     */
    private boolean mixed;
    /**
     * -- SETTER --
     * Whether to group all pending migrations together in the same transaction when applying them (only recommended for databases with support for DDL transactions).
     *
     * @param group {@code true} if migrations should be grouped. {@code false} if they should be applied individually instead. (default: {@code false})
     */
    private boolean group;
    private String installedBy;
    private boolean createSchemas = true;
    @Setter(AccessLevel.NONE)
    private String[] errorOverrides = new String[0];
    @Setter(AccessLevel.NONE)
    private OutputStream dryRunOutput;
    private boolean stream;
    private boolean batch;
    private boolean outputQueryResults = true;
    private String licenseKey;
    private int lockRetryCount = 50;
    private Map<String, String> jdbcProperties;
    private boolean oracleSqlplus;
    private boolean oracleSqlplusWarn;
    private String kerberosConfigFile = "";
    private String oracleKerberosConfigFile = "";
    private String oracleKerberosCacheFile = "";
    private String oracleWalletLocation;
    /**
     * -- SETTER --
     * Whether to fail if a location specified in the flyway.locations option doesn't exist
     *
     * @return @{code true} to fail (default: {@code false})
     */
    private boolean failOnMissingLocations = false;
    @Setter(AccessLevel.NONE)
    private String[] loggers = new String[] {"auto"};
    @Getter(AccessLevel.NONE)
    private final ClasspathClassScanner classScanner;

    public ClassicConfiguration() {
        classScanner = new ClasspathClassScanner(this.classLoader);
    }

    /**
     * @param classLoader The ClassLoader to use for loading migrations, resolvers, etc from the classpath. (default: Thread.currentThread().getContextClassLoader())
     */
    public ClassicConfiguration(ClassLoader classLoader) {
        if (classLoader != null) {
            this.classLoader = classLoader;
        }
        classScanner = new ClasspathClassScanner(this.classLoader);
    }

    /**
     * Creates a new configuration with the same values as this existing one.
     */
    public ClassicConfiguration(Configuration configuration) {
        this(configuration.getClassLoader());
        configure(configuration);
    }

    @Override
    public Location[] getLocations() {
        return locations.getLocations().toArray(new Location[0]);
    }

    @Override
<<<<<<< HEAD
    public Charset getEncoding() {
        return encoding;
    }

    @Override
    public String getDefaultSchema() { return defaultSchemaName; }

    @Override
    public String[] getSchemas() { return schemaNames; }

    @Override
    public String getTable() {
        return table;
    }

    @Override
    public String getTablespace() {
        return tablespace;
    }

    @Override
    public MigrationVersion getTarget() {
        return target;
    }

    @Override
    public MigrationPattern[] getCherryPick() {
        return cherryPick;
    }

    @Override
    public boolean isPlaceholderReplacement() {
        return placeholderReplacement;
    }

    @Override
    public Map<String, String> getPlaceholders() {
        return placeholders;
    }

    @Override
    public String getPlaceholderPrefix() {
        return placeholderPrefix;
    }

    @Override
    public String getPlaceholderSuffix() {
        return placeholderSuffix;
    }

    @Override
    public String getSqlMigrationPrefix() {
        return sqlMigrationPrefix;
    }

    @Override
    public String getRepeatableSqlMigrationPrefix() {
        return repeatableSqlMigrationPrefix;
    }

    @Override
    public String getSqlMigrationSeparator() {
        return sqlMigrationSeparator;
    }

    @Override
    public String[] getSqlMigrationSuffixes() {
        return sqlMigrationSuffixes;
    }

    @Override
    public JavaMigration[] getJavaMigrations() {
        return javaMigrations;
    }

    @Override
    public boolean isIgnoreMissingMigrations() {
        return ignoreMissingMigrations;
    }

    @Override
    public boolean isIgnoreIgnoredMigrations() {
        return ignoreIgnoredMigrations;
    }

    @Override
    public boolean isIgnorePendingMigrations() {
        return ignorePendingMigrations;
    }

    @Override
    public boolean isIgnoreFutureMigrations() {
        return ignoreFutureMigrations;
    }

    @Override
    public ValidatePattern[] getIgnoreMigrationPatterns() {
        return ignoreMigrationPatterns;
    }

    @Override
    public boolean isValidateMigrationNaming() {
        return validateMigrationNaming;
    }

    @Override
    public boolean isValidateOnMigrate() {
        return validateOnMigrate;
    }

    @Override
    public boolean isCleanOnValidationError() {
        return cleanOnValidationError;
    }

    @Override
    public boolean isCleanDisabled() {
        return cleanDisabled;
    }

    @Override
    public MigrationVersion getBaselineVersion() {
        return baselineVersion;
    }

    @Override
    public String getBaselineDescription() {
        return baselineDescription;
    }

    @Override
    public boolean isBaselineOnMigrate() {
        return baselineOnMigrate;
    }

    @Override
    public String getClickhouseClusterName() {
        return clickhouseClusterName;
    }

    @Override
    public String getZookeeperUrl() {
        return zookeeperUrl;
    }

    @Override
    public boolean isOutOfOrder() {
        return outOfOrder;
    }

    @Override
    public boolean isSkipExecutingMigrations() {
        return skipExecutingMigrations;
    }

    @Override
    public MigrationResolver[] getResolvers() {
        return resolvers;
    }

    @Override
    public boolean isSkipDefaultResolvers() {
        return skipDefaultResolvers;
    }

    @Override
    public String getUrl() {
        return url;
    }

    @Override
    public String getUser() {
        return user;
    }

    @Override
    public String getPassword() {
        return password;
    }

    @Override
=======
>>>>>>> 838170e5
    public DataSource getDataSource() {
        if (dataSource == null &&
                (StringUtils.hasLength(driver) || StringUtils.hasLength(user) || StringUtils.hasLength(password))) {
            LOG.warn("Discarding INCOMPLETE dataSource configuration! " + ConfigUtils.URL + " must be set.");
        }
        return dataSource;
    }

    @Override
    public Callback[] getCallbacks() {
        return callbacks.toArray(new Callback[0]);
    }

    /**
     * Sets the stream where to output the SQL statements of a migration dry run. {@code null} to execute the SQL statements
     * directly against the database. The stream will be closed when Flyway finishes writing the output.
     * <i>Flyway Teams only</i>
     *
     * @param dryRunOutput The output file or {@code null} to execute the SQL statements directly against the database.
     */
    public void setDryRunOutput(OutputStream dryRunOutput) {

        throw new org.flywaydb.core.internal.license.FlywayTeamsUpgradeRequiredException("dryRunOutput");




    }

    /**
     * Sets the file where to output the SQL statements of a migration dry run. {@code null} to execute the SQL statements
     * directly against the database. If the file specified is in a non-existent directory, Flyway will create all
     * directories and parent directories as needed.
     * <i>Flyway Teams only</i>
     *
     * @param dryRunOutput The output file or {@code null} to execute the SQL statements directly against the database.
     */
    public void setDryRunOutputAsFile(File dryRunOutput) {

        throw new org.flywaydb.core.internal.license.FlywayTeamsUpgradeRequiredException("dryRunOutput");











































    }

    /**
     * Sets the file where to output the SQL statements of a migration dry run. {@code null} to execute the SQL statements
     * directly against the database. If the file specified is in a non-existent directory, Flyway will create all
     * directories and parent directories as needed.
     * Paths starting with s3: point to a bucket in AWS S3, which must exist. They are in the format s3:<bucket>(/optionalfolder/subfolder)/filename.sql
     * Paths starting with gcs: point to a bucket in Google Cloud Storage, which must exist. They are in the format gcs:<bucket>(/optionalfolder/subfolder)/filename.sql
     * <i>Flyway Teams only</i>
     *
     * @param dryRunOutputFileName The name of the output file or {@code null} to execute the SQL statements directly against the database.
     */
    public void setDryRunOutputAsFileName(String dryRunOutputFileName) {

        throw new org.flywaydb.core.internal.license.FlywayTeamsUpgradeRequiredException("dryRunOutput");










    }

    /**
     * Rules for the built-in error handler that let you override specific SQL states and errors codes in order to force
     * specific errors or warnings to be treated as debug messages, info messages, warnings or errors.
     * <p>Each error override has the following format: {@code STATE:12345:W}.
     * It is a 5 character SQL state (or * to match all SQL states), a colon,
     * the SQL error code (or * to match all SQL error codes), a colon and finally
     * the desired behavior that should override the initial one.</p>
     * <p>The following behaviors are accepted:</p>
     * <ul>
     * <li>{@code D} to force a debug message</li>
     * <li>{@code D-} to force a debug message, but do not show the original sql state and error code</li>
     * <li>{@code I} to force an info message</li>
     * <li>{@code I-} to force an info message, but do not show the original sql state and error code</li>
     * <li>{@code W} to force a warning</li>
     * <li>{@code W-} to force a warning, but do not show the original sql state and error code</li>
     * <li>{@code E} to force an error</li>
     * <li>{@code E-} to force an error, but do not show the original sql state and error code</li>
     * </ul>
     * <p>Example 1: to force Oracle stored procedure compilation issues to produce
     * errors instead of warnings, the following errorOverride can be used: {@code 99999:17110:E}</p>
     * <p>Example 2: to force SQL Server PRINT messages to be displayed as info messages (without SQL state and error
     * code details) instead of warnings, the following errorOverride can be used: {@code S0001:0:I-}</p>
     * <p>Example 3: to force all errors with SQL error code 123 to be treated as warnings instead,
     * the following errorOverride can be used: {@code *:123:W}</p>
     * <i>Flyway Teams only</i>
     *
     * @param errorOverrides The ErrorOverrides or an empty array if none are defined. (default: none)
     */
    public void setErrorOverrides(String... errorOverrides) {

        throw new org.flywaydb.core.internal.license.FlywayTeamsUpgradeRequiredException("errorOverrides");




    }

    /**
     * The username that will be recorded in the schema history table as having applied the migration.
     *
     * @param installedBy The username or {@code null} for the current database user of the connection. (default: {@code null}).
     */
    public void setInstalledBy(String installedBy) {
        if ("".equals(installedBy)) {
            installedBy = null;
        }
        this.installedBy = installedBy;
    }

    /**
     * The loggers Flyway should use. Valid options are:
     *
     * <ul>
     *     <li>auto: Auto detect the logger (default behavior)</li>
     *     <li>console: Use stdout/stderr (only available when using the CLI)</li>
     *     <li>slf4j2: Use the slf4j2 logger</li>
     *     <li>log4j2: Use the log4j2 logger</li>
     *     <li>apache-commons: Use the Apache Commons logger</li>
     * </ul>
     *
     * Alternatively you can provide the fully qualified class name for any other logger to use that.
     */
    public void setLoggers(String... loggers) {
        this.loggers = loggers;
    }

    /**
     * Ignore migrations that match this comma-separated list of patterns when validating migrations.
     * Each pattern is of the form <migration_type>:<migration_state>
     * See https://flywaydb.org/documentation/configuration/parameters/ignoreMigrationPatterns for full details
     * Example: repeatable:missing,versioned:pending,*:failed
     * <i>Flyway Teams only</i>
     */
    public void setIgnoreMigrationPatterns(String... ignoreMigrationPatterns) {
        this.ignoreMigrationPatterns = Arrays.stream(ignoreMigrationPatterns)
                .map(ValidatePattern::fromPattern)
                .toArray(ValidatePattern[]::new);
    }

    /**
     * Ignore migrations that match this array of ValidatePatterns when validating migrations.
     * See https://flywaydb.org/documentation/configuration/parameters/ignoreMigrationPatterns for full details
     * <i>Flyway Teams only</i>
     */
    public void setIgnoreMigrationPatterns(ValidatePattern... ignoreMigrationPatterns) {
        this.ignoreMigrationPatterns = ignoreMigrationPatterns;
    }

    /**
     * Sets the locations to scan recursively for migrations.
     * The location type is determined by its prefix.
     * Unprefixed locations or locations starting with {@code classpath:} point to a package on the classpath and may
     * contain both SQL and Java-based migrations.
     * Locations starting with {@code filesystem:} point to a directory on the filesystem, may only
     * contain SQL migrations and are only scanned recursively down non-hidden directories.
     *
     * @param locations Locations to scan recursively for migrations. (default: db/migration)
     */
    public void setLocationsAsStrings(String... locations) {
        this.locations = new Locations(locations);
    }

    /**
     * Sets the locations to scan recursively for migrations.
     * The location type is determined by its prefix.
     * Unprefixed locations or locations starting with {@code classpath:} point to a package on the classpath and may
     * contain both SQL and Java-based migrations.
     * Locations starting with {@code filesystem:} point to a directory on the filesystem, may only
     * contain SQL migrations and are only scanned recursively down non-hidden directories.
     *
     * @param locations Locations to scan recursively for migrations. (default: db/migration)
     */
    public void setLocations(Location... locations) {
        this.locations = new Locations(Arrays.asList(locations));
    }

    /**
     * Whether Flyway should try to automatically detect SQL migration file encoding
     *
     * @param detectEncoding {@code true} to enable auto detection, {@code false} otherwise
     * <i>Flyway Teams only</i>
     */
    public void setDetectEncoding(boolean detectEncoding) {

        throw new org.flywaydb.core.internal.license.FlywayTeamsUpgradeRequiredException("detectEncoding");




    }

    /**
     * Sets the encoding of SQL migrations.
     *
     * @param encoding The encoding of SQL migrations. (default: UTF-8)
     */
    public void setEncodingAsString(String encoding) {
        this.encoding = Charset.forName(encoding);
    }

    /**
     * Sets the target version up to which Flyway should consider migrations.
     * Migrations with a higher version number will be ignored.
     * Special values:
     * <ul>
     * <li>{@code current}: Designates the current version of the schema</li>
     * <li>{@code latest}: The latest version of the schema, as defined by the migration with the highest version</li>
     * <li>{@code next}: The next version of the schema, as defined by the first pending migration</li>
     * <li>
     *     &lt;version&gt;? (end with a '?'): Instructs Flyway not to fail if the target version doesn't exist.
     *     In this case, Flyway will go up to but not beyond the specified target
     *     (default: fail if the target version doesn't exist) <i>Flyway Teams only</i>
     * </li>
     * </ul>
     * Defaults to {@code latest}.
     */
    public void setTargetAsString(String target) {
        if (target.endsWith("?")) {

            throw new org.flywaydb.core.internal.license.FlywayTeamsUpgradeRequiredException("failOnMissingTarget");





        } else {
            setFailOnMissingTarget(true);
            setTarget(MigrationVersion.fromVersion(target));
        }
    }

    /**
     * Gets the migrations that Flyway should consider when migrating or undoing. Leave empty to consider all available migrations.
     * Migrations not in this list will be ignored.
     * <i>Flyway Teams only</i>
     */
    public void setCherryPick(MigrationPattern... cherryPick) {

        throw new org.flywaydb.core.internal.license.FlywayTeamsUpgradeRequiredException("cherryPick");






























    }

    /**
     * Gets the migrations that Flyway should consider when migrating or undoing. Leave empty to consider all available migrations.
     * Migrations not in this list will be ignored.
     * Values should be the version for versioned migrations (e.g. 1, 2.4, 6.5.3) or the description for repeatable migrations (e.g. Insert_Data, Create_Table)
     * <i>Flyway Teams only</i>
     */
    public void setCherryPick(String... cherryPickAsString) {

        throw new org.flywaydb.core.internal.license.FlywayTeamsUpgradeRequiredException("cherryPick");








    }

    /**
     * Sets the prefix of every placeholder.
     *
     * @param placeholderPrefix The prefix of every placeholder. (default: ${ )
     */
    public void setPlaceholderPrefix(String placeholderPrefix) {
        if (!StringUtils.hasLength(placeholderPrefix)) {
            throw new FlywayException("placeholderPrefix cannot be empty!", ErrorCode.CONFIGURATION);
        }
        this.placeholderPrefix = placeholderPrefix;
    }

    /**
     * Sets the prefix of every script placeholder.
     *
     * @param scriptPlaceholderPrefix The prefix of every placeholder. (default: FP__ )
     */
    public void setScriptPlaceholderPrefix(String scriptPlaceholderPrefix) {
        if (!StringUtils.hasLength(scriptPlaceholderPrefix)) {
            throw new FlywayException("scriptPlaceholderPrefix cannot be empty!", ErrorCode.CONFIGURATION);
        }
        this.scriptPlaceholderPrefix = scriptPlaceholderPrefix;
    }

    /**
     * Sets the suffix of every placeholder.
     *
     * @param placeholderSuffix The suffix of every placeholder. (default: } )
     */
    public void setPlaceholderSuffix(String placeholderSuffix) {
        if (!StringUtils.hasLength(placeholderSuffix)) {
            throw new FlywayException("placeholderSuffix cannot be empty!", ErrorCode.CONFIGURATION);
        }
        this.placeholderSuffix = placeholderSuffix;
    }

    /**
     * Sets the suffix of every placeholder.
     *
     * @param scriptPlaceholderSuffix The suffix of every placeholder. (default: __ )
     */
    public void setScriptPlaceholderSuffix(String scriptPlaceholderSuffix) {
        if (!StringUtils.hasLength(scriptPlaceholderSuffix)) {
            throw new FlywayException("scriptPlaceholderSuffix cannot be empty!", ErrorCode.CONFIGURATION);
        }
        this.scriptPlaceholderSuffix = scriptPlaceholderSuffix;
    }

    /**
     * Sets the file name prefix for sql migrations.
     * SQL migrations have the following file name structure: prefixVERSIONseparatorDESCRIPTIONsuffix,
     * which using the defaults translates to V1_1__My_description.sql
     *
     * @param sqlMigrationPrefix The file name prefix for sql migrations (default: V)
     */
    public void setSqlMigrationPrefix(String sqlMigrationPrefix) {
        this.sqlMigrationPrefix = sqlMigrationPrefix;
    }

    /**
     * Sets the file name prefix for baseline migrations.
     * They have the following file name structure: prefixVERSIONseparatorDESCRIPTIONsuffix,
     * which using the defaults translates to B1.1__My_description.sql
     * <i>Flyway Teams only</i>
     *
     * @param baselineMigrationPrefix The file name prefix for baseline migrations (default: B)
     */
    public void setBaselineMigrationPrefix(String baselineMigrationPrefix) {

        throw new org.flywaydb.core.internal.license.FlywayTeamsUpgradeRequiredException("baselineMigrationPrefix");




    }

    /**
     * Sets the file name prefix for undo SQL migrations. (default: U)
     * Undo SQL migrations are responsible for undoing the effects of the versioned migration with the same version.</p>
     * They have the following file name structure: prefixVERSIONseparatorDESCRIPTIONsuffix,
     * which using the defaults translates to U1.1__My_description.sql
     * <<i>Flyway Teams only</i>
     *
     * @param undoSqlMigrationPrefix The file name prefix for undo SQL migrations. (default: U)
     */
    public void setUndoSqlMigrationPrefix(String undoSqlMigrationPrefix) {

        throw new org.flywaydb.core.internal.license.FlywayTeamsUpgradeRequiredException("undoSqlMigrationPrefix");




    }

    /**
     * The manually added Java-based migrations. These are not Java-based migrations discovered through classpath
     * scanning and instantiated by Flyway. Instead these are manually added instances of JavaMigration.
     * This is particularly useful when working with a dependency injection container, where you may want the DI
     * container to instantiate the class and wire up its dependencies for you.
     *
     * @param javaMigrations The manually added Java-based migrations. An empty array if none. (default: none)
     */
    public void setJavaMigrations(JavaMigration... javaMigrations) {
        if (javaMigrations == null) {
            throw new FlywayException("javaMigrations cannot be null", ErrorCode.CONFIGURATION);
        }
        this.javaMigrations = javaMigrations;
    }

    /**
     * Whether to stream SQL migrations when executing them. Streaming doesn't load the entire migration in memory at
     * once. Instead each statement is loaded individually. This is particularly useful for very large SQL migrations
     * composed of multiple MB or even GB of reference data, as this dramatically reduces Flyway's memory consumption.
     * <i>Flyway Teams only</i>
     *
     * @param stream {@code true} to stream SQL migrations. {@code false} to fully loaded them in memory instead. (default: {@code false})
     */
    public void setStream(boolean stream) {

        throw new org.flywaydb.core.internal.license.FlywayTeamsUpgradeRequiredException("stream");




    }

    /**
     * Whether to batch SQL statements when executing them. Batching can save up to 99 percent of network roundtrips by
     * sending up to 100 statements at once over the network to the database, instead of sending each statement
     * individually. This is particularly useful for very large SQL migrations composed of multiple MB or even GB of
     * reference data, as this can dramatically reduce the network overhead. This is supported for INSERT, UPDATE,
     * DELETE, MERGE and UPSERT statements. All other statements are automatically executed without batching.
     * <i>Flyway Teams only</i>
     *
     * @param batch {@code true} to batch SQL statements. {@code false} to execute them individually instead. (default: {@code false})
     */
    public void setBatch(boolean batch) {

        throw new org.flywaydb.core.internal.license.FlywayTeamsUpgradeRequiredException("batch");




    }

    /**
     * Sets the file name separator for sql migrations.
     * SQL migrations have the following file name structure: prefixVERSIONseparatorDESCRIPTIONsuffix,
     * which using the defaults translates to V1_1__My_description.sql
     *
     * @param sqlMigrationSeparator The file name separator for sql migrations (default: __)
     */
    public void setSqlMigrationSeparator(String sqlMigrationSeparator) {
        if (!StringUtils.hasLength(sqlMigrationSeparator)) {
            throw new FlywayException("sqlMigrationSeparator cannot be empty!", ErrorCode.CONFIGURATION);
        }

        this.sqlMigrationSeparator = sqlMigrationSeparator;
    }

    /**
     * The file name suffixes for SQL migrations. (default: .sql)
     * SQL migrations have the following file name structure: prefixVERSIONseparatorDESCRIPTIONsuffix,
     * which using the defaults translates to V1_1__My_description.sql
     * Multiple suffixes (like .sql,.pkg,.pkb) can be specified for easier compatibility with other tools such as
     * editors with specific file associations.
     *
     * @param sqlMigrationSuffixes The file name suffixes for SQL migrations.
     */
    public void setSqlMigrationSuffixes(String... sqlMigrationSuffixes) {
        this.sqlMigrationSuffixes = sqlMigrationSuffixes;
    }

    /**
     * Sets the datasource to use. Must have the necessary privileges to execute DDL.
     *
     * @param dataSource The datasource to use. Must have the necessary privileges to execute DDL.
     */
    public void setDataSource(DataSource dataSource) {
        driver = null;
        url = null;
        user = null;
        password = null;
        this.dataSource = dataSource;
    }

    /**
     * Sets the datasource to use. Must have the necessary privileges to execute DDL.
     * To use a custom ClassLoader, setClassLoader() must be called prior to calling this method.
     *
     * @param url The JDBC URL of the database.
     * @param user The user of the database.
     * @param password The password of the database.
     */
    public void setDataSource(String url, String user, String password) {
        this.url = url;
        this.user = user;
        this.password = password;
        this.dataSource = new DriverDataSource(classLoader, null, url, user, password, this);
    }

    /**
     * The maximum number of retries when attempting to connect to the database. After each failed attempt, Flyway will
     * wait 1 second before attempting to connect again, up to the maximum number of times specified by connectRetries.
     * The interval between retries doubles with each subsequent attempt.
     *
     * @param connectRetries The maximum number of retries (default: 0).
     */
    public void setConnectRetries(int connectRetries) {
        if (connectRetries < 0) {
            throw new FlywayException("Invalid number of connectRetries (must be 0 or greater): " + connectRetries, ErrorCode.CONFIGURATION);
        }
        this.connectRetries = connectRetries;
    }

    /**
     * The maximum time between retries when attempting to connect to the database in seconds. This will cap the interval
     * between connect retry to the value provided.
     *
     * @param connectRetriesInterval The maximum time between retries in seconds (default: 120).
     */
    public void setConnectRetriesInterval(int connectRetriesInterval) {
        if (connectRetriesInterval < 0) {
            throw new FlywayException("Invalid number for connectRetriesInterval (must be 0 or greater): " + connectRetriesInterval, ErrorCode.CONFIGURATION);
        }
        this.connectRetriesInterval = connectRetriesInterval;
    }

    /**
     * Sets the version to tag an existing schema with when executing baseline.
     *
     * @param baselineVersion The version to tag an existing schema with when executing baseline. (default: 1)
     */
    public void setBaselineVersionAsString(String baselineVersion) {
        this.baselineVersion = MigrationVersion.fromVersion(baselineVersion);
    }

    /**
<<<<<<< HEAD
     * For usage with more then one replic into the Clickhouse DB
     */
    public void setClickhouseClusterName(String clickhouseClusterName) {
        this.clickhouseClusterName = clickhouseClusterName;
    }

    /**
     * For distributed locks
     */
    public void setZookeeperUrl(String zookeeperUrl) {
        this.zookeeperUrl = zookeeperUrl;
    }

    /**
     * Sets the description to tag an existing schema with when executing baseline.
     *
     * @param baselineDescription The description to tag an existing schema with when executing baseline. (default: &lt;&lt; Flyway Baseline &gt;&gt;)
     */
    public void setBaselineDescription(String baselineDescription) {
        this.baselineDescription = baselineDescription;
    }

    /**
     * Whether to automatically call baseline when migrate is executed against a non-empty schema with no schema history table.
     * This schema will then be baselined with the {@code baselineVersion} before executing the migrations.
     * Only migrations above {@code baselineVersion} will then be applied.
     *
     * This is useful for initial Flyway production deployments on projects with an existing DB.
     *
     * Be careful when enabling this as it removes the safety net that ensures
     * Flyway does not migrate the wrong database in case of a configuration mistake!
     *
     * @param baselineOnMigrate {@code true} if baseline should be called on migrate for non-empty schemas, {@code false} if not. (default: {@code false})
     */
    public void setBaselineOnMigrate(boolean baselineOnMigrate) {
        this.baselineOnMigrate = baselineOnMigrate;
    }

    /**
     * Allows migrations to be run "out of order".
     * If you already have versions 1 and 3 applied, and now a version 2 is found, it will be applied too instead of being ignored.
     *
     * @param outOfOrder {@code true} if outOfOrder migrations should be applied, {@code false} if not. (default: {@code false})
     */
    public void setOutOfOrder(boolean outOfOrder) {
        this.outOfOrder = outOfOrder;
    }

    /**
=======
>>>>>>> 838170e5
     * Whether Flyway should skip actually executing the contents of the migrations and only update the schema history table.
     * This should be used when you have applied a migration manually (via executing the sql yourself, or via an IDE), and
     * just want the schema history table to reflect this.
     *
     * Use in conjunction with {@code cherryPick} to skip specific migrations instead of all pending ones.
     *
     * <i>Flyway Teams only</i>
     */
    public void setSkipExecutingMigrations(boolean skipExecutingMigrations) {

        throw new org.flywaydb.core.internal.license.FlywayTeamsUpgradeRequiredException("skipExecutingMigrations");




    }

    /**
     * Set the callbacks for lifecycle notifications.
     *
     * @param callbacks The callbacks for lifecycle notifications. (default: none)
     */
    public void setCallbacks(Callback... callbacks) {
        this.callbacks.clear();
        this.callbacks.addAll(Arrays.asList(callbacks));
    }

    /**
     * Set the callbacks for lifecycle notifications.
     *
     * @param callbacks The fully qualified class names, or full qualified package to scan, of the callbacks for lifecycle notifications. (default: none)
     */
    public void setCallbacksAsClassNames(String... callbacks) {
        this.callbacks.clear();
        for (String callback : callbacks) {
            loadCallbackPath(callback);
        }
    }

    /**
     * Load this callback path as a class if it exists, else scan this location for classes that implement Callback.
     *
     * @param callbackPath The path to load or scan.
     */
    private void loadCallbackPath(String callbackPath) {
        // try to load it as a classname
        Object o = null;
        try {
            o = ClassUtils.instantiate(callbackPath, classLoader);
        } catch (FlywayException ex) {
            // If the path failed to load, assume it points to a package instead.
        }

        if (o != null) {
            // If we have a non-null o, check that it inherits from the right interface
            if (o instanceof Callback) {
                this.callbacks.add((Callback) o);
            } else {
                throw new FlywayException("Invalid callback: " + callbackPath + " (must implement org.flywaydb.core.api.callback.Callback)", ErrorCode.CONFIGURATION);
            }
        } else {
            // else try to scan this location and load all callbacks found within
            loadCallbackLocation(callbackPath, true);
        }
    }

    /**
     * Scan this location for classes that implement Callback.
     *
     * @param path The path to scan.
     * @param errorOnNotFound Whether to show an error if the location is not found.
     */
    public void loadCallbackLocation(String path, boolean errorOnNotFound) {
        List<String> callbackClasses = classScanner.scanForType(path, Callback.class, errorOnNotFound);
        for (String callback : callbackClasses) {
            Class<? extends Callback> callbackClass = ClassUtils.loadClass(Callback.class, callback, classLoader);
            if (callbackClass != null) { // Filter out abstract classes
                Callback callbackObj = ClassUtils.instantiate(callback, classLoader);
                this.callbacks.add(callbackObj);
            }
        }
    }

    /**
     * Sets custom MigrationResolvers to be used in addition to the built-in ones for resolving Migrations to apply.
     *
     * @param resolvers The custom MigrationResolvers to be used in addition to the built-in ones for resolving Migrations to apply. (default: empty list)
     */
    public void setResolvers(MigrationResolver... resolvers) {
        this.resolvers = resolvers;
    }

    /**
     * Sets custom MigrationResolvers to be used in addition to the built-in ones for resolving Migrations to apply.
     *
     * @param resolvers The fully qualified class names of the custom MigrationResolvers to be used in addition to the built-in ones for resolving Migrations to apply. (default: empty list)
     */
    public void setResolversAsClassNames(String... resolvers) {
        List<MigrationResolver> resolverList = ClassUtils.instantiateAll(resolvers, classLoader);
        setResolvers(resolverList.toArray(new MigrationResolver[resolvers.length]));
    }

    /**
     * Whether Flyway's support for Oracle SQL*Plus commands should be activated.
     * <i>Flyway Teams only</i>
     *
     * @param oracleSqlplus {@code true} to active SQL*Plus support. {@code false} to fail fast instead. (default: {@code false})
     */
    public void setOracleSqlplus(boolean oracleSqlplus) {

        throw new org.flywaydb.core.internal.license.FlywayTeamsUpgradeRequiredException("oracle.sqlplus");




    }

    /**
     * Whether Flyway should issue a warning instead of an error whenever it encounters an Oracle SQL*Plus statementit doesn't yet support.
     * <i>Flyway Teams only</i>
     *
     * @param oracleSqlplusWarn {@code true} to issue a warning. {@code false} to fail fast instead. (default: {@code false})
     */
    public void setOracleSqlplusWarn(boolean oracleSqlplusWarn) {

        throw new org.flywaydb.core.internal.license.FlywayTeamsUpgradeRequiredException("oracle.sqlplusWarn");




    }

    /**
     * @deprecated Will be removed in V9. Please use {@link #setKerberosConfigFile(String)}
     *
     * When Oracle needs to connect to a Kerberos service to authenticate, the location of the Kerberos configuration.
     * <i>Flyway Teams only</i>
     */
    public void setOracleKerberosConfigFile(String oracleKerberosConfigFile) {

        throw new org.flywaydb.core.internal.license.FlywayTeamsUpgradeRequiredException("oracle.kerberosConfigFile");




    }

    /**
     * When Oracle needs to connect to a Kerberos service to authenticate, the location of the Kerberos cache.
     * <i>Flyway Teams only</i>
     */
    public void setOracleKerberosCacheFile(String oracleKerberosCacheFile) {

        throw new org.flywaydb.core.internal.license.FlywayTeamsUpgradeRequiredException("oracle.kerberosCacheFile");




    }

    /**
     * When connecting to a Kerberos service to authenticate, the path to the Kerberos config file.
     * <i>Flyway Teams only</i>
     */
    public void setKerberosConfigFile(String kerberosConfigFile) {

        throw new org.flywaydb.core.internal.license.FlywayTeamsUpgradeRequiredException("kerberosConfigFile");




    }

    /**
     * The location of your Oracle wallet, used to automatically sign in to your databases.
     *
     * <i>Flyway Teams only</i>
     *
     * @param oracleWalletLocation The path to your Oracle Wallet
     */
    public void setOracleWalletLocation(String oracleWalletLocation) {

        throw new org.flywaydb.core.internal.license.FlywayTeamsUpgradeRequiredException("oracle.walletLocation");




    }

    /**
     * Whether Flyway should attempt to create the schemas specified in the schemas property.
     *
     * @param createSchemas @{code true} to attempt to create the schemas (default: {@code true})
     */
    public void setShouldCreateSchemas(boolean createSchemas) {
        this.createSchemas = createSchemas;
    }

    /**
     * Your Flyway license key (FL01...). Not yet a Flyway Teams Edition customer?
     * Request your <a href="https://flywaydb.org/download">Flyway trial license key</a>
     * to try out Flyway Teams Edition features free for 30 days.
     *
     * <i>Flyway Teams only</i>
     */
    public void setLicenseKey(String licenseKey) {

         LOG.warn(Edition.ENTERPRISE + " upgrade required: licenseKey is not supported by " + Edition.COMMUNITY + ".");




    }

    /**
     * Whether Flyway should output a table with the results of queries when executing migrations.
     * <i>Flyway Teams only</i>
     *
     * @return {@code true} to output the results table (default: {@code true})
     */
    public void setOutputQueryResults(boolean outputQueryResults) {

        throw new org.flywaydb.core.internal.license.FlywayTeamsUpgradeRequiredException("outputQueryResults");




    }

    /**
     * Properties to pass to the JDBC driver object.
     * <i>Flyway Teams only</i>
     */
    public void setJdbcProperties(Map<String, String> jdbcProperties) {

        throw new org.flywaydb.core.internal.license.FlywayTeamsUpgradeRequiredException("jdbcProperties");




    }

    /**
     * Configure with the same values as this existing configuration.
     */
    public void configure(Configuration configuration) {
        setLoggers(configuration.getLoggers());
        setBaselineDescription(configuration.getBaselineDescription());
        setBaselineOnMigrate(configuration.isBaselineOnMigrate());
        setBaselineVersion(configuration.getBaselineVersion());
        setCallbacks(configuration.getCallbacks());
        setCleanDisabled(configuration.isCleanDisabled());
        setCleanOnValidationError(configuration.isCleanOnValidationError());
        setDataSource(configuration.getDataSource());
        setConnectRetries(configuration.getConnectRetries());
        setConnectRetriesInterval(configuration.getConnectRetriesInterval());
        setInitSql(configuration.getInitSql());




















        setEncoding(configuration.getEncoding());
        setGroup(configuration.isGroup());
        setValidateMigrationNaming(configuration.isValidateMigrationNaming());
        setIgnoreMigrationPatterns(configuration.getIgnoreMigrationPatterns());
        setIgnoreFutureMigrations(configuration.isIgnoreFutureMigrations());
        setIgnoreMissingMigrations(configuration.isIgnoreMissingMigrations());
        setIgnoreIgnoredMigrations(configuration.isIgnoreIgnoredMigrations());
        setIgnorePendingMigrations(configuration.isIgnorePendingMigrations());
        setInstalledBy(configuration.getInstalledBy());
        setJavaMigrations(configuration.getJavaMigrations());
        setLocations(configuration.getLocations());
        setMixed(configuration.isMixed());
        setOutOfOrder(configuration.isOutOfOrder());
        setPlaceholderPrefix(configuration.getPlaceholderPrefix());
        setPlaceholderReplacement(configuration.isPlaceholderReplacement());
        setPlaceholders(configuration.getPlaceholders());
        setPlaceholderSuffix(configuration.getPlaceholderSuffix());
        setScriptPlaceholderPrefix(configuration.getScriptPlaceholderPrefix());
        setScriptPlaceholderSuffix(configuration.getScriptPlaceholderSuffix());
        setRepeatableSqlMigrationPrefix(configuration.getRepeatableSqlMigrationPrefix());
        setResolvers(configuration.getResolvers());
        setDefaultSchema(configuration.getDefaultSchema());
        setSchemas(configuration.getSchemas());
        setSkipDefaultCallbacks(configuration.isSkipDefaultCallbacks());
        setSkipDefaultResolvers(configuration.isSkipDefaultResolvers());
        setSqlMigrationPrefix(configuration.getSqlMigrationPrefix());
        setSqlMigrationSeparator(configuration.getSqlMigrationSeparator());
        setSqlMigrationSuffixes(configuration.getSqlMigrationSuffixes());
        setTable(configuration.getTable());
        setTablespace(configuration.getTablespace());
        setTarget(configuration.getTarget());
        setFailOnMissingTarget(configuration.isFailOnMissingTarget());
        setValidateOnMigrate(configuration.isValidateOnMigrate());
        setResourceProvider(configuration.getResourceProvider());
        setJavaMigrationClassProvider(configuration.getJavaMigrationClassProvider());
        setShouldCreateSchemas(configuration.isCreateSchemas());
        setLockRetryCount(configuration.getLockRetryCount());
<<<<<<< HEAD
        setClickhouseClusterName(configuration.getClickhouseClusterName());
        setZookeeperUrl(configuration.getZookeeperUrl());
=======
        setFailOnMissingLocations(configuration.isFailOnMissingLocations());
>>>>>>> 838170e5

        url = configuration.getUrl();
        user = configuration.getUser();
        password = configuration.getPassword();

        configureFromConfigurationProviders();
    }

    /**
     * Configures Flyway with these properties. This overwrites any existing configuration. Properties are documented
     * here: https://flywaydb.org/documentation/configuration/parameters/
     * <p>To use a custom ClassLoader, setClassLoader() must be called prior to calling this method.</p>
     *
     * @param properties Properties used for configuration.
     * @throws FlywayException when the configuration failed.
     */
    public void configure(Properties properties) {
        configure(ConfigUtils.propertiesToMap(properties));
    }

    /**
     * Configures Flyway with these properties. This overwrites any existing configuration. Properties are documented
     * here: https://flywaydb.org/documentation/configuration/parameters/
     * <p>To use a custom ClassLoader, it must be passed to the Flyway constructor prior to calling this method.</p>
     *
     * @param props Properties used for configuration.
     * @throws FlywayException when the configuration failed.
     */
    public void configure(Map<String, String> props) {
        // Make copy to prevent removing elements from the original.
        props = new HashMap<>(props);

        for (ConfigurationExtension configurationExtension : PluginRegister.getPlugins(ConfigurationExtension.class)) {
            configurationExtension.extractParametersFromConfiguration(props);
        }

        String driverProp = props.remove(ConfigUtils.DRIVER);
        if (driverProp != null) {
            dataSource = null;
            driver = driverProp;
        }
        String urlProp = props.remove(ConfigUtils.URL);
        if (urlProp != null) {
            dataSource = null;
            url = urlProp;
        }
        String userProp = props.remove(ConfigUtils.USER);
        if (userProp != null) {
            dataSource = null;
            user = userProp;
        }
        String passwordProp = props.remove(ConfigUtils.PASSWORD);
        if (passwordProp != null) {
            dataSource = null;
            password = passwordProp;
        }
        Integer connectRetriesProp = removeInteger(props, ConfigUtils.CONNECT_RETRIES);
        if (connectRetriesProp != null) {
            setConnectRetries(connectRetriesProp);
        }
        Integer connectRetriesIntervalProp = removeInteger(props, ConfigUtils.CONNECT_RETRIES_INTERVAL);
        if (connectRetriesIntervalProp != null) {
            setConnectRetriesInterval(connectRetriesIntervalProp);
        }
        String initSqlProp = props.remove(ConfigUtils.INIT_SQL);
        if (initSqlProp != null) {
            setInitSql(initSqlProp);
        }
        String locationsProp = props.remove(ConfigUtils.LOCATIONS);
        if (locationsProp != null) {
            setLocationsAsStrings(StringUtils.tokenizeToStringArray(locationsProp, ","));
        }
        Boolean placeholderReplacementProp = removeBoolean(props, ConfigUtils.PLACEHOLDER_REPLACEMENT);
        if (placeholderReplacementProp != null) {
            setPlaceholderReplacement(placeholderReplacementProp);
        }
        String placeholderPrefixProp = props.remove(ConfigUtils.PLACEHOLDER_PREFIX);
        if (placeholderPrefixProp != null) {
            setPlaceholderPrefix(placeholderPrefixProp);
        }
        String placeholderSuffixProp = props.remove(ConfigUtils.PLACEHOLDER_SUFFIX);
        if (placeholderSuffixProp != null) {
            setPlaceholderSuffix(placeholderSuffixProp);
        }
        String scriptPlaceholderPrefixProp = props.remove(ConfigUtils.SCRIPT_PLACEHOLDER_PREFIX);
        if (scriptPlaceholderPrefixProp != null) {
            setScriptPlaceholderPrefix(scriptPlaceholderPrefixProp);
        }
        String scriptPlaceholderSuffixProp = props.remove(ConfigUtils.SCRIPT_PLACEHOLDER_SUFFIX);
        if (scriptPlaceholderSuffixProp != null) {
            setScriptPlaceholderSuffix(scriptPlaceholderSuffixProp);
        }
        String sqlMigrationPrefixProp = props.remove(ConfigUtils.SQL_MIGRATION_PREFIX);
        if (sqlMigrationPrefixProp != null) {
            setSqlMigrationPrefix(sqlMigrationPrefixProp);
        }
        String undoSqlMigrationPrefixProp = props.remove(ConfigUtils.UNDO_SQL_MIGRATION_PREFIX);
        if (undoSqlMigrationPrefixProp != null) {
            setUndoSqlMigrationPrefix(undoSqlMigrationPrefixProp);
        }
        String baselineMigrationPrefixProp = props.remove(ConfigUtils.BASELINE_MIGRATION_PREFIX);
        if (baselineMigrationPrefixProp != null) {
            setBaselineMigrationPrefix(baselineMigrationPrefixProp);
        }
        String repeatableSqlMigrationPrefixProp = props.remove(ConfigUtils.REPEATABLE_SQL_MIGRATION_PREFIX);
        if (repeatableSqlMigrationPrefixProp != null) {
            setRepeatableSqlMigrationPrefix(repeatableSqlMigrationPrefixProp);
        }
        String sqlMigrationSeparatorProp = props.remove(ConfigUtils.SQL_MIGRATION_SEPARATOR);
        if (sqlMigrationSeparatorProp != null) {
            setSqlMigrationSeparator(sqlMigrationSeparatorProp);
        }
        String sqlMigrationSuffixesProp = props.remove(ConfigUtils.SQL_MIGRATION_SUFFIXES);
        if (sqlMigrationSuffixesProp != null) {
            setSqlMigrationSuffixes(StringUtils.tokenizeToStringArray(sqlMigrationSuffixesProp, ","));
        }
        String encodingProp = props.remove(ConfigUtils.ENCODING);
        if (encodingProp != null) {
            setEncodingAsString(encodingProp);
        }
        Boolean detectEncoding = removeBoolean(props, ConfigUtils.DETECT_ENCODING);
        if (detectEncoding != null) {
            setDetectEncoding(detectEncoding);
        }
        String defaultSchemaProp = props.remove(ConfigUtils.DEFAULT_SCHEMA);
        if (defaultSchemaProp != null) {
            setDefaultSchema(defaultSchemaProp);
        }
        String schemasProp = props.remove(ConfigUtils.SCHEMAS);
        if (schemasProp != null) {
            setSchemas(StringUtils.tokenizeToStringArray(schemasProp, ","));
        }
        String tableProp = props.remove(ConfigUtils.TABLE);
        if (tableProp != null) {
            setTable(tableProp);
        }
        String tablespaceProp = props.remove(ConfigUtils.TABLESPACE);
        if (tablespaceProp != null) {
            setTablespace(tablespaceProp);
        }
        Boolean cleanOnValidationErrorProp = removeBoolean(props, ConfigUtils.CLEAN_ON_VALIDATION_ERROR);
        if (cleanOnValidationErrorProp != null) {
            setCleanOnValidationError(cleanOnValidationErrorProp);
        }
        Boolean cleanDisabledProp = removeBoolean(props, ConfigUtils.CLEAN_DISABLED);
        if (cleanDisabledProp != null) {
            setCleanDisabled(cleanDisabledProp);
        }
        Boolean validateOnMigrateProp = removeBoolean(props, ConfigUtils.VALIDATE_ON_MIGRATE);
        if (validateOnMigrateProp != null) {
            setValidateOnMigrate(validateOnMigrateProp);
        }
        String baselineVersionProp = props.remove(ConfigUtils.BASELINE_VERSION);
        if (baselineVersionProp != null) {
            setBaselineVersion(MigrationVersion.fromVersion(baselineVersionProp));
        }
        String baselineDescriptionProp = props.remove(ConfigUtils.BASELINE_DESCRIPTION);
        if (baselineDescriptionProp != null) {
            setBaselineDescription(baselineDescriptionProp);
        }
        Boolean baselineOnMigrateProp = removeBoolean(props, ConfigUtils.BASELINE_ON_MIGRATE);
        if (baselineOnMigrateProp != null) {
            setBaselineOnMigrate(baselineOnMigrateProp);
        }
        Boolean ignoreMissingMigrationsProp = removeBoolean(props, ConfigUtils.IGNORE_MISSING_MIGRATIONS);
        if (ignoreMissingMigrationsProp != null) {
            setIgnoreMissingMigrations(ignoreMissingMigrationsProp);
        }
        Boolean ignoreIgnoredMigrationsProp = removeBoolean(props, ConfigUtils.IGNORE_IGNORED_MIGRATIONS);
        if (ignoreIgnoredMigrationsProp != null) {
            setIgnoreIgnoredMigrations(ignoreIgnoredMigrationsProp);
        }
        Boolean ignorePendingMigrationsProp = removeBoolean(props, ConfigUtils.IGNORE_PENDING_MIGRATIONS);
        if (ignorePendingMigrationsProp != null) {
            setIgnorePendingMigrations(ignorePendingMigrationsProp);
        }
        Boolean ignoreFutureMigrationsProp = removeBoolean(props, ConfigUtils.IGNORE_FUTURE_MIGRATIONS);
        if (ignoreFutureMigrationsProp != null) {
            setIgnoreFutureMigrations(ignoreFutureMigrationsProp);
        }
        Boolean validateMigrationNamingProp = removeBoolean(props, ConfigUtils.VALIDATE_MIGRATION_NAMING);
        if (validateMigrationNamingProp != null) {
            setValidateMigrationNaming(validateMigrationNamingProp);
        }
        String targetProp = props.remove(ConfigUtils.TARGET);
        if (targetProp != null) {
            setTargetAsString(targetProp);
        }
        String cherryPickProp = props.remove(ConfigUtils.CHERRY_PICK);
        if (cherryPickProp != null) {
            setCherryPick(StringUtils.tokenizeToStringArray(cherryPickProp, ","));
        }
        String loggersProp = props.remove(ConfigUtils.LOGGERS);
        if (loggersProp != null) {
            setLoggers(StringUtils.tokenizeToStringArray(loggersProp, ","));
        }
        Integer lockRetryCount = removeInteger(props, ConfigUtils.LOCK_RETRY_COUNT);
        if (lockRetryCount != null) {
            setLockRetryCount(lockRetryCount);
        }
        Boolean outOfOrderProp = removeBoolean(props, ConfigUtils.OUT_OF_ORDER);
        if (outOfOrderProp != null) {
            setOutOfOrder(outOfOrderProp);
        }
        Boolean skipExecutingMigrationsProp = removeBoolean(props, ConfigUtils.SKIP_EXECUTING_MIGRATIONS);
        if (skipExecutingMigrationsProp != null) {
            setSkipExecutingMigrations(skipExecutingMigrationsProp);
        }
        Boolean outputQueryResultsProp = removeBoolean(props, ConfigUtils.OUTPUT_QUERY_RESULTS);
        if (outputQueryResultsProp != null) {
            setOutputQueryResults(outputQueryResultsProp);
        }
        String resolversProp = props.remove(ConfigUtils.RESOLVERS);
        if (StringUtils.hasLength(resolversProp)) {
            setResolversAsClassNames(StringUtils.tokenizeToStringArray(resolversProp, ","));
        }
        Boolean skipDefaultResolversProp = removeBoolean(props, ConfigUtils.SKIP_DEFAULT_RESOLVERS);
        if (skipDefaultResolversProp != null) {
            setSkipDefaultResolvers(skipDefaultResolversProp);
        }
        String callbacksProp = props.remove(ConfigUtils.CALLBACKS);
        if (StringUtils.hasLength(callbacksProp)) {
            setCallbacksAsClassNames(StringUtils.tokenizeToStringArray(callbacksProp, ","));
        }
        Boolean skipDefaultCallbacksProp = removeBoolean(props, ConfigUtils.SKIP_DEFAULT_CALLBACKS);
        if (skipDefaultCallbacksProp != null) {
            setSkipDefaultCallbacks(skipDefaultCallbacksProp);
        }
        Map<String, String> placeholdersFromProps = getPropertiesUnderNamespace(props, getPlaceholders(), ConfigUtils.PLACEHOLDERS_PROPERTY_PREFIX);
        setPlaceholders(placeholdersFromProps);
        Boolean mixedProp = removeBoolean(props, ConfigUtils.MIXED);
        if (mixedProp != null) {
            setMixed(mixedProp);
        }
        Boolean groupProp = removeBoolean(props, ConfigUtils.GROUP);
        if (groupProp != null) {
            setGroup(groupProp);
        }
        String installedByProp = props.remove(ConfigUtils.INSTALLED_BY);
        if (installedByProp != null) {
            setInstalledBy(installedByProp);
        }
        String dryRunOutputProp = props.remove(ConfigUtils.DRYRUN_OUTPUT);
        if (dryRunOutputProp != null) {
            setDryRunOutputAsFileName(dryRunOutputProp);
        }
        String errorOverridesProp = props.remove(ConfigUtils.ERROR_OVERRIDES);
        if (errorOverridesProp != null) {
            setErrorOverrides(StringUtils.tokenizeToStringArray(errorOverridesProp, ","));
        }
        Boolean streamProp = removeBoolean(props, ConfigUtils.STREAM);
        if (streamProp != null) {
            setStream(streamProp);
        }
        Boolean batchProp = removeBoolean(props, ConfigUtils.BATCH);
        if (batchProp != null) {
            setBatch(batchProp);
        }
        Boolean oracleSqlplusProp = removeBoolean(props, ConfigUtils.ORACLE_SQLPLUS);
        if (oracleSqlplusProp != null) {
            setOracleSqlplus(oracleSqlplusProp);
        }
        Boolean oracleSqlplusWarnProp = removeBoolean(props, ConfigUtils.ORACLE_SQLPLUS_WARN);
        if (oracleSqlplusWarnProp != null) {
            setOracleSqlplusWarn(oracleSqlplusWarnProp);
        }
        Boolean createSchemasProp = removeBoolean(props, ConfigUtils.CREATE_SCHEMAS);
        if (createSchemasProp != null) {
            setShouldCreateSchemas(createSchemasProp);
        }
        String kerberosConfigFile = props.remove(ConfigUtils.KERBEROS_CONFIG_FILE);
        if (kerberosConfigFile != null) {
            setKerberosConfigFile(kerberosConfigFile);
        }
        String oracleKerberosConfigFile = props.remove(ConfigUtils.ORACLE_KERBEROS_CONFIG_FILE);
        if (oracleKerberosConfigFile != null) {
            setOracleKerberosConfigFile(oracleKerberosConfigFile);
        }
        String oracleKerberosCacheFile = props.remove(ConfigUtils.ORACLE_KERBEROS_CACHE_FILE);
        if (oracleKerberosCacheFile != null) {
            setOracleKerberosCacheFile(oracleKerberosCacheFile);
        }

        String oracleWalletLocationProp = props.remove(ConfigUtils.ORACLE_WALLET_LOCATION);
        if (oracleWalletLocationProp != null) {
            setOracleWalletLocation(oracleWalletLocationProp);
        }
        String ignoreMigrationPatternsProp = props.remove(ConfigUtils.IGNORE_MIGRATION_PATTERNS);
        if (ignoreMigrationPatternsProp != null) {
            setIgnoreMigrationPatterns(StringUtils.tokenizeToStringArray(ignoreMigrationPatternsProp, ","));
        }
        String clickhouseClusterNameProp = props.remove(ConfigUtils.CLICKHOUSE_CLUSTER_NAME);
        if (clickhouseClusterNameProp != null) {
            setClickhouseClusterName(clickhouseClusterNameProp);
        }
        String zookeeperUrlProp = props.remove(ConfigUtils.ZOOKEEPER_URL);
        if (zookeeperUrlProp != null) {
            setZookeeperUrl(zookeeperUrlProp);
        }
        String licenseKeyProp = props.remove(ConfigUtils.LICENSE_KEY);
        if (licenseKeyProp != null) {
            setLicenseKey(licenseKeyProp);
        }
        Boolean failOnMissingLocationsProp = removeBoolean(props, ConfigUtils.FAIL_ON_MISSING_LOCATIONS);
        if (failOnMissingLocationsProp != null) {
            setFailOnMissingLocations(failOnMissingLocationsProp);
        }

        // Must be done last, so that any driver-specific config has been done at this point.
        if (StringUtils.hasText(url) && (StringUtils.hasText(urlProp) ||
                StringUtils.hasText(driverProp) || StringUtils.hasText(userProp) || StringUtils.hasText(passwordProp))) {
            Map<String, String> jdbcPropertiesFromProps =
                    getPropertiesUnderNamespace(
                            props,
                            getPlaceholders(),
                            ConfigUtils.JDBC_PROPERTIES_PREFIX);

            setDataSource(new DriverDataSource(classLoader, driver, url, user, password, this, jdbcPropertiesFromProps));
        }

        ConfigUtils.checkConfigurationForUnrecognisedProperties(props, "flyway.");
    }

    private void configureFromConfigurationProviders() {
        Map<String, String> config = new HashMap<>();
        for (ConfigurationProvider configurationProvider : PluginRegister.getPlugins(ConfigurationProvider.class)) {
            ConfigurationExtension configurationExtension = (ConfigurationExtension) PluginRegister.getPlugin(configurationProvider.getConfigurationExtensionClass());
            try {
                config.putAll(configurationProvider.getConfiguration(configurationExtension));
            } catch (Exception e) {
                throw new FlywayException("Unable to read configuration from " + configurationProvider.getClass().getName() + ": " + e.getMessage());
            }
        }
        configure(config);
    }

    private Map<String, String> getPropertiesUnderNamespace(Map<String, String> properties, Map<String, String> current, String namespace) {
        Iterator<Map.Entry<String, String>> iterator = properties.entrySet().iterator();
        while (iterator.hasNext()) {
            Map.Entry<String, String> entry = iterator.next();
            String propertyName = entry.getKey();

            if (propertyName.startsWith(namespace) && propertyName.length() > namespace.length()) {
                String placeholderName = propertyName.substring(namespace.length());
                String placeholderValue = entry.getValue();
                current.put(placeholderName, placeholderValue);
                iterator.remove();
            }
        }
        return current;
    }

    /**
     * Configures Flyway using FLYWAY_* environment variables.
     */
    public void configureUsingEnvVars() {
        configure(ConfigUtils.environmentVariablesToPropertyMap());
    }
}<|MERGE_RESOLUTION|>--- conflicted
+++ resolved
@@ -311,10 +311,8 @@
      * @param baselineOnMigrate {@code true} if baseline should be called on migrate for non-empty schemas, {@code false} if not. (default: {@code false})
      */
     private boolean baselineOnMigrate;
-<<<<<<< HEAD
     private String clickhouseClusterName;
     private String zookeeperUrl;
-=======
     /**
      * -- SETTER --
      * Allows migrations to be run "out of order".
@@ -322,7 +320,6 @@
      *
      * @param outOfOrder {@code true} if outOfOrder migrations should be applied, {@code false} if not. (default: {@code false})
      */
->>>>>>> 838170e5
     private boolean outOfOrder;
     private boolean skipExecutingMigrations;
     @Setter(AccessLevel.NONE)
@@ -421,190 +418,6 @@
     }
 
     @Override
-<<<<<<< HEAD
-    public Charset getEncoding() {
-        return encoding;
-    }
-
-    @Override
-    public String getDefaultSchema() { return defaultSchemaName; }
-
-    @Override
-    public String[] getSchemas() { return schemaNames; }
-
-    @Override
-    public String getTable() {
-        return table;
-    }
-
-    @Override
-    public String getTablespace() {
-        return tablespace;
-    }
-
-    @Override
-    public MigrationVersion getTarget() {
-        return target;
-    }
-
-    @Override
-    public MigrationPattern[] getCherryPick() {
-        return cherryPick;
-    }
-
-    @Override
-    public boolean isPlaceholderReplacement() {
-        return placeholderReplacement;
-    }
-
-    @Override
-    public Map<String, String> getPlaceholders() {
-        return placeholders;
-    }
-
-    @Override
-    public String getPlaceholderPrefix() {
-        return placeholderPrefix;
-    }
-
-    @Override
-    public String getPlaceholderSuffix() {
-        return placeholderSuffix;
-    }
-
-    @Override
-    public String getSqlMigrationPrefix() {
-        return sqlMigrationPrefix;
-    }
-
-    @Override
-    public String getRepeatableSqlMigrationPrefix() {
-        return repeatableSqlMigrationPrefix;
-    }
-
-    @Override
-    public String getSqlMigrationSeparator() {
-        return sqlMigrationSeparator;
-    }
-
-    @Override
-    public String[] getSqlMigrationSuffixes() {
-        return sqlMigrationSuffixes;
-    }
-
-    @Override
-    public JavaMigration[] getJavaMigrations() {
-        return javaMigrations;
-    }
-
-    @Override
-    public boolean isIgnoreMissingMigrations() {
-        return ignoreMissingMigrations;
-    }
-
-    @Override
-    public boolean isIgnoreIgnoredMigrations() {
-        return ignoreIgnoredMigrations;
-    }
-
-    @Override
-    public boolean isIgnorePendingMigrations() {
-        return ignorePendingMigrations;
-    }
-
-    @Override
-    public boolean isIgnoreFutureMigrations() {
-        return ignoreFutureMigrations;
-    }
-
-    @Override
-    public ValidatePattern[] getIgnoreMigrationPatterns() {
-        return ignoreMigrationPatterns;
-    }
-
-    @Override
-    public boolean isValidateMigrationNaming() {
-        return validateMigrationNaming;
-    }
-
-    @Override
-    public boolean isValidateOnMigrate() {
-        return validateOnMigrate;
-    }
-
-    @Override
-    public boolean isCleanOnValidationError() {
-        return cleanOnValidationError;
-    }
-
-    @Override
-    public boolean isCleanDisabled() {
-        return cleanDisabled;
-    }
-
-    @Override
-    public MigrationVersion getBaselineVersion() {
-        return baselineVersion;
-    }
-
-    @Override
-    public String getBaselineDescription() {
-        return baselineDescription;
-    }
-
-    @Override
-    public boolean isBaselineOnMigrate() {
-        return baselineOnMigrate;
-    }
-
-    @Override
-    public String getClickhouseClusterName() {
-        return clickhouseClusterName;
-    }
-
-    @Override
-    public String getZookeeperUrl() {
-        return zookeeperUrl;
-    }
-
-    @Override
-    public boolean isOutOfOrder() {
-        return outOfOrder;
-    }
-
-    @Override
-    public boolean isSkipExecutingMigrations() {
-        return skipExecutingMigrations;
-    }
-
-    @Override
-    public MigrationResolver[] getResolvers() {
-        return resolvers;
-    }
-
-    @Override
-    public boolean isSkipDefaultResolvers() {
-        return skipDefaultResolvers;
-    }
-
-    @Override
-    public String getUrl() {
-        return url;
-    }
-
-    @Override
-    public String getUser() {
-        return user;
-    }
-
-    @Override
-    public String getPassword() {
-        return password;
-    }
-
-    @Override
-=======
->>>>>>> 838170e5
     public DataSource getDataSource() {
         if (dataSource == null &&
                 (StringUtils.hasLength(driver) || StringUtils.hasLength(user) || StringUtils.hasLength(password))) {
@@ -1183,7 +996,6 @@
     }
 
     /**
-<<<<<<< HEAD
      * For usage with more then one replic into the Clickhouse DB
      */
     public void setClickhouseClusterName(String clickhouseClusterName) {
@@ -1233,8 +1045,6 @@
     }
 
     /**
-=======
->>>>>>> 838170e5
      * Whether Flyway should skip actually executing the contents of the migrations and only update the schema history table.
      * This should be used when you have applied a migration manually (via executing the sql yourself, or via an IDE), and
      * just want the schema history table to reflect this.
@@ -1549,12 +1359,9 @@
         setJavaMigrationClassProvider(configuration.getJavaMigrationClassProvider());
         setShouldCreateSchemas(configuration.isCreateSchemas());
         setLockRetryCount(configuration.getLockRetryCount());
-<<<<<<< HEAD
         setClickhouseClusterName(configuration.getClickhouseClusterName());
         setZookeeperUrl(configuration.getZookeeperUrl());
-=======
         setFailOnMissingLocations(configuration.isFailOnMissingLocations());
->>>>>>> 838170e5
 
         url = configuration.getUrl();
         user = configuration.getUser();
