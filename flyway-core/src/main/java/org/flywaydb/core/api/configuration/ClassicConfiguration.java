--- conflicted
+++ resolved
@@ -190,7 +190,6 @@
     private String sqlMigrationPrefix = "V";
 
     /**
-<<<<<<< HEAD
      * The file name prefix for intermediate baseline SQL migrations. (default: IB)
      * <p>
      * <p>Intermediate baseline SQL migrations have the following file name structure: prefixVERSIONseparatorDESCRIPTIONsuffix ,
@@ -199,7 +198,7 @@
     private String intermediateBaselineSqlMigrationPrefix = "IB";
 
 
-=======
+    /**
      * The file name prefix for undo SQL migrations. (default: U)
      * <p>Undo SQL migrations are responsible for undoing the effects of the versioned migration with the same version.</p>
      * <p>They have the following file name structure: prefixVERSIONseparatorDESCRIPTIONsuffix ,
@@ -207,7 +206,6 @@
      * <p><i>Flyway Teams only</i></p>
      */
     private String undoSqlMigrationPrefix = "U";
->>>>>>> 7c2ff3ff
 
     /**
      * Custom Resource provider to use when looking up resources
