--- conflicted
+++ resolved
@@ -73,26 +73,7 @@
     private String placeholderPrefix = "${";
     private String placeholderSuffix = "}";
     private String sqlMigrationPrefix = "V";
-<<<<<<< HEAD
-
-    /**
-     * The file name prefix for intermediate baseline SQL migrations. (default: IB)
-     * <p>
-     * <p>Intermediate baseline SQL migrations have the following file name structure: prefixVERSIONseparatorDESCRIPTIONsuffix ,
-     * which using the defaults translates to IB1_1__My_description.sql</p>
-     */
     private String intermediateBaselineSqlMigrationPrefix = "IB";
-
-
-    /**
-     * The file name prefix for undo SQL migrations. (default: U)
-     * Undo SQL migrations are responsible for undoing the effects of the versioned migration with the same version.
-     * They have the following file name structure: prefixVERSIONseparatorDESCRIPTIONsuffix,
-     * which using the defaults translates to U1.1__My_description.sql
-     * <i>Flyway Teams only</i>
-     */
-=======
->>>>>>> 80e2006a
     private String undoSqlMigrationPrefix = "U";
     private String repeatableSqlMigrationPrefix = "R";
     private ResourceProvider resourceProvider = null;
