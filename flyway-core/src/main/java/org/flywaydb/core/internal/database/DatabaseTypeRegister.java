/*
 * Copyright (C) Red Gate Software Ltd 2010-2022
 *
 * Licensed under the Apache License, Version 2.0 (the "License");
 * you may not use this file except in compliance with the License.
 * You may obtain a copy of the License at
 *
 *         http://www.apache.org/licenses/LICENSE-2.0
 *
 * Unless required by applicable law or agreed to in writing, software
 * distributed under the License is distributed on an "AS IS" BASIS,
 * WITHOUT WARRANTIES OR CONDITIONS OF ANY KIND, either express or implied.
 * See the License for the specific language governing permissions and
 * limitations under the License.
 */
package org.flywaydb.core.internal.database;

import lombok.CustomLog;
import org.flywaydb.core.api.FlywayException;
<<<<<<< HEAD
import org.flywaydb.core.api.logging.Log;
import org.flywaydb.core.api.logging.LogFactory;

=======
>>>>>>> 553d1c0f
import org.flywaydb.core.internal.database.base.BaseDatabaseType;
import org.flywaydb.core.internal.jdbc.JdbcUtils;
import org.flywaydb.core.internal.plugin.PluginRegister;
import org.flywaydb.core.internal.util.StringUtils;

import java.sql.Connection;
import java.sql.DatabaseMetaData;
import java.util.ArrayList;
import java.util.List;
import java.util.regex.Matcher;
import java.util.regex.Pattern;
import java.util.stream.Collectors;

@CustomLog
public class DatabaseTypeRegister {

<<<<<<< HEAD
            ServiceLoader<DatabaseType> loader = ServiceLoader.load(DatabaseType.class, CLASS_LOADER);

            for (DatabaseType dt : loader) {
                registeredDatabaseTypes.add(dt);
            }

            // Sort by preference order
            Collections.sort(registeredDatabaseTypes);

            hasRegisteredDatabaseTypes = true;
        }
    }
=======
    private static final List<DatabaseType> SORTED_DATABASE_TYPES = PluginRegister.getPlugins(DatabaseType.class).stream().sorted().collect(Collectors.toList());
>>>>>>> 553d1c0f

    public static DatabaseType getDatabaseTypeForUrl(String url) {
        List<DatabaseType> typesAcceptingUrl = getDatabaseTypesForUrl(url);

        if (typesAcceptingUrl.size() > 0) {
            if (typesAcceptingUrl.size() > 1) {
                StringBuilder builder = new StringBuilder();
                for (DatabaseType type : typesAcceptingUrl) {
                    if (builder.length() > 0) {
                        builder.append(", ");
                    }
                    builder.append(type.getName());
                }

                LOG.debug("Multiple databases found that handle url '" + redactJdbcUrl(url) + "': " + builder);
            }
            return typesAcceptingUrl.get(0);
        } else {
            throw new FlywayException("No database found to handle " + redactJdbcUrl(url));
        }
    }

    private static List<DatabaseType> getDatabaseTypesForUrl(String url) {
        List<DatabaseType> typesAcceptingUrl = new ArrayList<>();

        for (DatabaseType type : SORTED_DATABASE_TYPES) {
            if (type.handlesJDBCUrl(url)) {
                typesAcceptingUrl.add(type);
            }
        }

        return typesAcceptingUrl;
    }

    public static String redactJdbcUrl(String url) {
        List<DatabaseType> types = getDatabaseTypesForUrl(url);
        if (types.isEmpty()) {
            url = redactJdbcUrl(url, BaseDatabaseType.getDefaultJDBCCredentialsPattern());
        } else {
            for (DatabaseType type : types) {
                Pattern dbPattern = type.getJDBCCredentialsPattern();
                if (dbPattern != null) {
                    url = redactJdbcUrl(url, dbPattern);
                }
            }
        }
        return url;
    }

    private static String redactJdbcUrl(String url, Pattern pattern) {
        Matcher matcher = pattern.matcher(url);
        if (matcher.find()) {
            String password = matcher.group(1);
            return url.replace(password, StringUtils.trimOrPad("", password.length(), '*'));
        }
        return url;
    }

    public static DatabaseType getDatabaseTypeForConnection(Connection connection) {
        DatabaseMetaData databaseMetaData = JdbcUtils.getDatabaseMetaData(connection);
        String databaseProductName = JdbcUtils.getDatabaseProductName(databaseMetaData);
        String databaseProductVersion = JdbcUtils.getDatabaseProductVersion(databaseMetaData);

        for (DatabaseType type : SORTED_DATABASE_TYPES) {
            if (type.handlesDatabaseProductNameAndVersion(databaseProductName, databaseProductVersion, connection)) {
                return type;
            }
        }

        throw new FlywayException("Unsupported Database: " + databaseProductName);
    }
}<|MERGE_RESOLUTION|>--- conflicted
+++ resolved
@@ -17,12 +17,6 @@
 
 import lombok.CustomLog;
 import org.flywaydb.core.api.FlywayException;
-<<<<<<< HEAD
-import org.flywaydb.core.api.logging.Log;
-import org.flywaydb.core.api.logging.LogFactory;
-
-=======
->>>>>>> 553d1c0f
 import org.flywaydb.core.internal.database.base.BaseDatabaseType;
 import org.flywaydb.core.internal.jdbc.JdbcUtils;
 import org.flywaydb.core.internal.plugin.PluginRegister;
@@ -39,22 +33,9 @@
 @CustomLog
 public class DatabaseTypeRegister {
 
-<<<<<<< HEAD
-            ServiceLoader<DatabaseType> loader = ServiceLoader.load(DatabaseType.class, CLASS_LOADER);
 
-            for (DatabaseType dt : loader) {
-                registeredDatabaseTypes.add(dt);
-            }
+    private static final List<DatabaseType> SORTED_DATABASE_TYPES = PluginRegister.getPlugins(DatabaseType.class).stream().sorted().collect(Collectors.toList());
 
-            // Sort by preference order
-            Collections.sort(registeredDatabaseTypes);
-
-            hasRegisteredDatabaseTypes = true;
-        }
-    }
-=======
-    private static final List<DatabaseType> SORTED_DATABASE_TYPES = PluginRegister.getPlugins(DatabaseType.class).stream().sorted().collect(Collectors.toList());
->>>>>>> 553d1c0f
 
     public static DatabaseType getDatabaseTypeForUrl(String url) {
         List<DatabaseType> typesAcceptingUrl = getDatabaseTypesForUrl(url);
