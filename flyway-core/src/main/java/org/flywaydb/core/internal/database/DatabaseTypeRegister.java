--- conflicted
+++ resolved
@@ -18,34 +18,8 @@
 import org.flywaydb.core.api.FlywayException;
 import org.flywaydb.core.api.logging.Log;
 import org.flywaydb.core.api.logging.LogFactory;
-<<<<<<< HEAD
-import org.flywaydb.core.internal.database.base.DatabaseType;
-import org.flywaydb.core.internal.database.base.TestContainersDatabaseType;
-import org.flywaydb.core.internal.database.cockroachdb.CockroachDBDatabaseType;
-import org.flywaydb.core.internal.database.db2.DB2DatabaseType;
-import org.flywaydb.core.internal.database.derby.DerbyDatabaseType;
 
-import org.flywaydb.core.internal.database.exasol.ExasolDatabaseType;
-import org.flywaydb.core.internal.database.firebird.FirebirdDatabaseType;
-import org.flywaydb.core.internal.database.h2.H2DatabaseType;
-import org.flywaydb.core.internal.database.hsqldb.HSQLDBDatabaseType;
-import org.flywaydb.core.internal.database.informix.InformixDatabaseType;
-import org.flywaydb.core.internal.database.mysql.MariaDBDatabaseType;
-import org.flywaydb.core.internal.database.mysql.MySQLDatabaseType;
-import org.flywaydb.core.internal.database.oracle.OracleDatabaseType;
-import org.flywaydb.core.internal.database.postgresql.PostgreSQLDatabaseType;
-import org.flywaydb.core.internal.database.redshift.RedshiftDatabaseType;
-import org.flywaydb.core.internal.database.saphana.SAPHANADatabaseType;
-import org.flywaydb.core.internal.database.snowflake.SnowflakeDatabaseType;
-
-import org.flywaydb.core.internal.database.sqlite.SQLiteDatabaseType;
-import org.flywaydb.core.internal.database.sqlserver.SQLServerDatabaseType;
-import org.flywaydb.core.internal.database.sybasease.SybaseASEJConnectDatabaseType;
-import org.flywaydb.core.internal.database.sybasease.SybaseASEJTDSDatabaseType;
-=======
 import org.flywaydb.core.internal.database.base.BaseDatabaseType;
->>>>>>> 7f9921a5
-
 import org.flywaydb.core.internal.jdbc.JdbcUtils;
 import org.flywaydb.core.internal.util.StringUtils;
 
@@ -82,33 +56,8 @@
                 registeredDatabaseTypes.add(dt);
             }
 
-<<<<<<< HEAD
-            registeredDatabaseTypes.add(new CockroachDBDatabaseType());
-            registeredDatabaseTypes.add(new RedshiftDatabaseType());
-            registeredDatabaseTypes.add(new MariaDBDatabaseType());
-
-            registeredDatabaseTypes.add(new DB2DatabaseType());
-            registeredDatabaseTypes.add(new DerbyDatabaseType());
-            registeredDatabaseTypes.add(new FirebirdDatabaseType());
-            registeredDatabaseTypes.add(new H2DatabaseType());
-            registeredDatabaseTypes.add(new HSQLDBDatabaseType());
-            registeredDatabaseTypes.add(new InformixDatabaseType());
-            registeredDatabaseTypes.add(new MySQLDatabaseType());
-            registeredDatabaseTypes.add(new OracleDatabaseType());
-            registeredDatabaseTypes.add(new PostgreSQLDatabaseType());
-            registeredDatabaseTypes.add(new SAPHANADatabaseType());
-            registeredDatabaseTypes.add(new SnowflakeDatabaseType());
-            registeredDatabaseTypes.add(new SQLiteDatabaseType());
-            registeredDatabaseTypes.add(new SQLServerDatabaseType());
-            registeredDatabaseTypes.add(new SybaseASEJTDSDatabaseType());
-            registeredDatabaseTypes.add(new SybaseASEJConnectDatabaseType());
-            registeredDatabaseTypes.add(new ExasolDatabaseType());
-
-            registeredDatabaseTypes.add(new TestContainersDatabaseType());
-=======
             // Sort by preference order
             Collections.sort(registeredDatabaseTypes);
->>>>>>> 7f9921a5
 
             hasRegisteredDatabaseTypes = true;
         }
