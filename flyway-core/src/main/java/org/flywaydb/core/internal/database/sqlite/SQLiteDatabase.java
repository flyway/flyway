/*
 * Copyright 2010-2018 Boxfuse GmbH
 *
 * Licensed under the Apache License, Version 2.0 (the "License");
 * you may not use this file except in compliance with the License.
 * You may obtain a copy of the License at
 *
 *         http://www.apache.org/licenses/LICENSE-2.0
 *
 * Unless required by applicable law or agreed to in writing, software
 * distributed under the License is distributed on an "AS IS" BASIS,
 * WITHOUT WARRANTIES OR CONDITIONS OF ANY KIND, either express or implied.
 * See the License for the specific language governing permissions and
 * limitations under the License.
 */
package org.flywaydb.core.internal.database.sqlite;

import org.flywaydb.core.api.configuration.Configuration;
import org.flywaydb.core.internal.database.base.Database;
import org.flywaydb.core.internal.placeholder.PlaceholderReplacer;
import org.flywaydb.core.internal.resource.ResourceProvider;
import org.flywaydb.core.internal.sqlscript.AbstractSqlStatementBuilderFactory;
import org.flywaydb.core.internal.sqlscript.SqlStatementBuilder;
import org.flywaydb.core.internal.sqlscript.SqlStatementBuilderFactory;

import java.sql.Connection;

/**
 * SQLite database.
 */
public class SQLiteDatabase extends Database<SQLiteConnection> {
    /**
     * Creates a new instance.
     *
     * @param configuration The Flyway configuration.
     * @param connection    The connection to use.
     */
    public SQLiteDatabase(Configuration configuration, Connection connection, boolean originalAutoCommit



    ) {
        super(configuration, connection, originalAutoCommit



        );
    }

    @Override
    protected SQLiteConnection getConnection(Connection connection



    ) {
        return new SQLiteConnection(configuration, this, connection, originalAutoCommit



        );
    }

    @Override
    public final void ensureSupported() {
<<<<<<< HEAD
        // #2221: Should be 3.7.2 but older versions of the Xerial JDBC driver misreport 3.x versions as being 3.0.
        ensureDatabaseIsRecentEnough("SQLite", "3.0");
=======
        ensureDatabaseIsRecentEnough("3.7.2");
>>>>>>> 5d026a14
    }

    @Override
    protected SqlStatementBuilderFactory createSqlStatementBuilderFactory(PlaceholderReplacer placeholderReplacer



    ) {
        return new SQLiteSqlStatementBuilderFactory(placeholderReplacer);
    }

    public String getDbName() {
        return "sqlite";
    }

    @Override
    protected String doGetCurrentUser() {
        return "";
    }

    @Override
    public boolean supportsDdlTransactions() {
        return true;
    }

    @Override
    public boolean supportsChangingCurrentSchema() {
        return false;
    }








    @Override
    public String getBooleanTrue() {
        return "1";
    }

    @Override
    public String getBooleanFalse() {
        return "0";
    }

    @Override
    public String doQuote(String identifier) {
        return "\"" + identifier + "\"";
    }

    @Override
    public boolean catalogIsSchema() {
        return true;
    }

    @Override
    public boolean useSingleConnection() {
        return true;
    }

    private static class SQLiteSqlStatementBuilderFactory extends AbstractSqlStatementBuilderFactory {
        SQLiteSqlStatementBuilderFactory(PlaceholderReplacer placeholderReplacer) {
            super(placeholderReplacer);
        }

        @Override
        public SqlStatementBuilder createSqlStatementBuilder() {
            return new SQLiteSqlStatementBuilder();
        }
    }
}<|MERGE_RESOLUTION|>--- conflicted
+++ resolved
@@ -62,12 +62,8 @@
 
     @Override
     public final void ensureSupported() {
-<<<<<<< HEAD
         // #2221: Should be 3.7.2 but older versions of the Xerial JDBC driver misreport 3.x versions as being 3.0.
         ensureDatabaseIsRecentEnough("SQLite", "3.0");
-=======
-        ensureDatabaseIsRecentEnough("3.7.2");
->>>>>>> 5d026a14
     }
 
     @Override
