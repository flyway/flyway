--- conflicted
+++ resolved
@@ -205,18 +205,10 @@
      * Retrieves all the views in this schema.
      *
      * @return All views in the schema.
-<<<<<<< HEAD
      * @throws SQLException when the retrieval failed.
      */
     protected abstract View[] doAllViews() throws SQLException;
     
-=======
-     * @throws SQLException
-     *             when the retrieval failed.
-     */
-    protected abstract View[] doAllViews() throws SQLException;
-
->>>>>>> cccb23c7
     /**
      * Retrieves all the types in this schema.
      *
