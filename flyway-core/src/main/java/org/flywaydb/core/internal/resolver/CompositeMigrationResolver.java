--- conflicted
+++ resolved
@@ -1,5 +1,5 @@
 /*
- * Copyright 2010-2020 Boxfuse GmbH
+ * Copyright 2010-2020 Redgate Software Ltd
  *
  * Licensed under the Apache License, Version 2.0 (the "License");
  * you may not use this file except in compliance with the License.
@@ -23,6 +23,7 @@
 import org.flywaydb.core.api.resolver.MigrationResolver;
 import org.flywaydb.core.api.resolver.ResolvedMigration;
 import org.flywaydb.core.internal.clazz.ClassProvider;
+import org.flywaydb.core.internal.parser.ParsingContext;
 import org.flywaydb.core.internal.resolver.java.FixedJavaMigrationResolver;
 import org.flywaydb.core.internal.resolver.java.ScanningJavaMigrationResolver;
 import org.flywaydb.core.internal.resolver.sql.SqlMigrationResolver;
@@ -63,17 +64,19 @@
      * @param configuration            The Flyway configuration.
      * @param sqlScriptFactory         The SQL statement builder factory.
      * @param customMigrationResolvers Custom Migration Resolvers.
+     * @param parsingContext           The parsing context
      */
     public CompositeMigrationResolver(ResourceProvider resourceProvider,
                                       ClassProvider<JavaMigration> classProvider,
                                       Configuration configuration,
                                       SqlScriptExecutorFactory sqlScriptExecutorFactory,
                                       SqlScriptFactory sqlScriptFactory,
+                                      ParsingContext parsingContext,
                                       MigrationResolver... customMigrationResolvers
     ) {
         if (!configuration.isSkipDefaultResolvers()) {
             migrationResolvers.add(new SqlMigrationResolver(resourceProvider, sqlScriptExecutorFactory, sqlScriptFactory,
-                    configuration));
+                    configuration, parsingContext));
             migrationResolvers.add(new ScanningJavaMigrationResolver(classProvider, configuration));
         }
         migrationResolvers.add(new FixedJavaMigrationResolver(configuration.getJavaMigrations()));
@@ -135,62 +138,50 @@
      */
     /* private -> for testing */
     static void checkForIncompatibilities(List<ResolvedMigration> migrations) {
-    	ResolvedMigrationComparator resolvedMigrationComparator = new ResolvedMigrationComparator();
-    	TreeSet<ResolvedMigration> repeatableMigrations = new TreeSet<>(resolvedMigrationComparator);
-    	TreeSet<ResolvedMigration> versionedMigrations = new TreeSet<>(resolvedMigrationComparator);
-    	TreeSet<ResolvedMigration> intermediateBaselineMigrations = new TreeSet<>(resolvedMigrationComparator);
-    	
-    	for (int i = 0; i < migrations.size(); i++) {
-    		ResolvedMigration next = migrations.get(i);
-    		
-    		if (next.getVersion() == null) {    			
-    			if (!repeatableMigrations.add(next)) {
-    				ResolvedMigration current = repeatableMigrations.pollLast();
+        ResolvedMigrationComparator resolvedMigrationComparator = new ResolvedMigrationComparator();
+        TreeSet<ResolvedMigration> repeatableMigrations = new TreeSet<>(resolvedMigrationComparator);
+        TreeSet<ResolvedMigration> versionedMigrations = new TreeSet<>(resolvedMigrationComparator);
+        TreeSet<ResolvedMigration> intermediateBaselineMigrations = new TreeSet<>(resolvedMigrationComparator);
+
+        for (int i = 0; i < migrations.size(); i++) {
+            ResolvedMigration next = migrations.get(i);
+
+            if (next.getVersion() == null) {
+                if (!repeatableMigrations.add(next)) {
+                    ResolvedMigration current = repeatableMigrations.pollLast();
                     throw new FlywayException(String.format("Found more than one repeatable migration with description %s%nOffenders:%n-> %s (%s)%n-> %s (%s)",
                             current.getDescription(),
                             current.getPhysicalLocation(),
                             current.getType(),
                             next.getPhysicalLocation(),
-<<<<<<< HEAD
-                            next.getType()));    				
-    			}
-    		} else {
-    			if (next.getType().isIntermediateBaseline()) {
-    				if (!intermediateBaselineMigrations.add(next)) {
-    					ResolvedMigration current = intermediateBaselineMigrations.pollLast();
+                            next.getType()),
+                            ErrorCode.DUPLICATE_REPEATABLE_MIGRATION);
+                }
+            } else {
+                if (next.getType().isIntermediateBaseline()) {
+                    if (!intermediateBaselineMigrations.add(next)) {
+                        ResolvedMigration current = intermediateBaselineMigrations.pollLast();
                         throw new FlywayException(String.format("Found more than one intermediate baseline migration with version %s%nOffenders:%n-> %s (%s)%n-> %s (%s)",
                                 current.getVersion(),
                                 current.getPhysicalLocation(),
                                 current.getType(),
                                 next.getPhysicalLocation(),
-                                next.getType()));    				
-    				}
-    			} else {
-    				if (!versionedMigrations.add(next)) {
-    					ResolvedMigration current = versionedMigrations.pollLast();
+                                next.getType()),
+                                ErrorCode.DUPLICATE_INTERMAEDIATE_BASELINE_MIGRATION);
+                    }
+                } else {
+                    if (!versionedMigrations.add(next)) {
+                        ResolvedMigration current = versionedMigrations.pollLast();
                         throw new FlywayException(String.format("Found more than one migration with version %s%nOffenders:%n-> %s (%s)%n-> %s (%s)",
                                 current.getVersion(),
                                 current.getPhysicalLocation(),
                                 current.getType(),
                                 next.getPhysicalLocation(),
-                                next.getType()));    					
-    				}
-    			}
-    		}
-    	}
-=======
-                            next.getType()),
-                    ErrorCode.DUPLICATE_VERSIONED_MIGRATION);
+                                next.getType()),
+                                ErrorCode.DUPLICATE_VERSIONED_MIGRATION);
+                    }
                 }
-                throw new FlywayException(String.format("Found more than one repeatable migration with description %s\nOffenders:\n-> %s (%s)\n-> %s (%s)",
-                        current.getDescription(),
-                        current.getPhysicalLocation(),
-                        current.getType(),
-                        next.getPhysicalLocation(),
-                        next.getType()),
-                        ErrorCode.DUPLICATE_REPEATABLE_MIGRATION);
             }
         }
->>>>>>> 85917b38
     }
 }