/*
 * Copyright 2010-2017 Boxfuse GmbH
 *
 * Licensed under the Apache License, Version 2.0 (the "License");
 * you may not use this file except in compliance with the License.
 * You may obtain a copy of the License at
 *
 *         http://www.apache.org/licenses/LICENSE-2.0
 *
 * Unless required by applicable law or agreed to in writing, software
 * distributed under the License is distributed on an "AS IS" BASIS,
 * WITHOUT WARRANTIES OR CONDITIONS OF ANY KIND, either express or implied.
 * See the License for the specific language governing permissions and
 * limitations under the License.
 */
package org.flywaydb.core.internal.resolver.spring;

import org.flywaydb.core.api.MigrationType;
<<<<<<< HEAD
import org.flywaydb.core.api.configuration.ConfigurationAware;
=======
import org.flywaydb.core.api.MigrationVersion;
import org.flywaydb.core.api.migration.MigrationChecksumProvider;
import org.flywaydb.core.api.migration.MigrationInfoProvider;
>>>>>>> dc51daa0
import org.flywaydb.core.api.migration.spring.SpringJdbcMigration;
import org.flywaydb.core.api.resolver.MigrationExecutor;
import org.flywaydb.core.api.resolver.MigrationResolver;
<<<<<<< HEAD
import org.flywaydb.core.internal.resolver.AbstractJdbcResolver;
=======
import org.flywaydb.core.api.resolver.ResolvedMigration;
import org.flywaydb.core.internal.resolver.MigrationInfoHelper;
import org.flywaydb.core.internal.resolver.ResolvedMigrationComparator;
import org.flywaydb.core.internal.resolver.ResolvedMigrationImpl;
import org.flywaydb.core.internal.util.*;
import org.flywaydb.core.internal.util.scanner.Scanner;

import java.util.ArrayList;
import java.util.Collections;
import java.util.List;
>>>>>>> dc51daa0

/**
 * Migration resolver for Spring Jdbc migrations. The classes must have a name like V1 or V1_1_3 or V1__Description
 * or V1_1_3__Description.
 * 
 * <p>This class an be replaced with a custom subclass. Note however that since this class is considered
 * internal API, such a subclass is tied to a specific version and my need to be updated when switching to
 * a new flyway version. In order to use a custom subclass:</p>
 * <ul>
 *     <li>create a subclass of this class</li>
 *     <li>disable the usage of the default resolvers using {@link org.flywaydb.core.Flyway#setSkipDefaultResolvers(boolean)}
 *     or the respective property in the flyway configuration file</li>
 *     <li>include the custom subclass as custom resolver using {@link org.flywaydb.core.Flyway#setResolvers(MigrationResolver...)},
 *     {@link org.flywaydb.core.Flyway#setResolversAsClassNames(String...)} or the respective property in the flyway configuration file</li>
 *     <li><b>if you replace this class with a subclass, and want to use the other default resolvers, you need
 *     to include them as custom resolvers as well!</b></li>
 * </ul>

 */
public class SpringJdbcMigrationResolver extends AbstractJdbcResolver<SpringJdbcMigration> implements MigrationResolver, ConfigurationAware {


    @Override
    protected Class<SpringJdbcMigration> getMigrationBaseType() {
        return SpringJdbcMigration.class;
    }

<<<<<<< HEAD
    @Override
    protected MigrationType getMigrationType() {
        return MigrationType.SPRING_JDBC;
    }

    @Override
    protected MigrationExecutor createMigrationExecutor(SpringJdbcMigration migration) {
        return new SpringJdbcMigrationExecutor(migration);
=======
    protected void resolveMigrationsForSingleLocation(Location location, List<ResolvedMigration> migrations) {
        try {
            Class<?>[] classes = scanner.scanForClasses(location, SpringJdbcMigration.class);
            for (Class<?> clazz : classes) {
                SpringJdbcMigration springJdbcMigration = ClassUtils.instantiate(clazz.getName(), scanner.getClassLoader());
                ConfigurationInjectionUtils.injectFlywayConfiguration(springJdbcMigration, configuration);

                ResolvedMigrationImpl migrationInfo = extractMigrationInfo(springJdbcMigration);
                migrationInfo.setPhysicalLocation(ClassUtils.getLocationOnDisk(clazz));
                migrationInfo.setExecutor(new SpringJdbcMigrationExecutor(springJdbcMigration));

                migrations.add(migrationInfo);
            }
        } catch (Exception e) {
            throw new FlywayException("Unable to resolve Spring Jdbc Java migrations in location " + location + " : " + e.getMessage(), e);
        }
    }

    /**
     * Extracts the migration info from this migration.
     *
     * @param springJdbcMigration The migration to analyse.
     * @return The migration info.
     */
    /* private -> testing */ ResolvedMigrationImpl extractMigrationInfo(SpringJdbcMigration springJdbcMigration) {
        Integer checksum = null;
        if (springJdbcMigration instanceof MigrationChecksumProvider) {
            MigrationChecksumProvider checksumProvider = (MigrationChecksumProvider) springJdbcMigration;
            checksum = checksumProvider.getChecksum();
        }

        MigrationVersion version;
        String description;
        if (springJdbcMigration instanceof MigrationInfoProvider) {
            MigrationInfoProvider infoProvider = (MigrationInfoProvider) springJdbcMigration;
            version = infoProvider.getVersion();
            description = infoProvider.getDescription();
            if (!StringUtils.hasText(description)) {
                throw new FlywayException("Missing description for migration " + version);
            }
        } else {
            String shortName = ClassUtils.getShortName(springJdbcMigration.getClass());
            String prefix;
            boolean repeatable = shortName.startsWith("R");
            if (shortName.startsWith("V") || repeatable) {
                prefix = shortName.substring(0, 1);
            } else {
                throw new FlywayException("Invalid Jdbc migration class name: " + springJdbcMigration.getClass().getName()
                        + " => ensure it starts with V or R," +
                        " or implement org.flywaydb.core.api.migration.MigrationInfoProvider for non-default naming");
            }
            Pair<MigrationVersion, String> info = MigrationInfoHelper.extractVersionAndDescription(shortName, prefix, "__", "", repeatable);
            version = info.getLeft();
            description = info.getRight();
        }

        ResolvedMigrationImpl resolvedMigration = new ResolvedMigrationImpl();
        resolvedMigration.setVersion(version);
        resolvedMigration.setDescription(description);
        resolvedMigration.setScript(springJdbcMigration.getClass().getName());
        resolvedMigration.setChecksum(checksum);
        resolvedMigration.setType(MigrationType.SPRING_JDBC);
        return resolvedMigration;
>>>>>>> dc51daa0
    }
}<|MERGE_RESOLUTION|>--- conflicted
+++ resolved
@@ -16,35 +16,16 @@
 package org.flywaydb.core.internal.resolver.spring;
 
 import org.flywaydb.core.api.MigrationType;
-<<<<<<< HEAD
 import org.flywaydb.core.api.configuration.ConfigurationAware;
-=======
-import org.flywaydb.core.api.MigrationVersion;
-import org.flywaydb.core.api.migration.MigrationChecksumProvider;
-import org.flywaydb.core.api.migration.MigrationInfoProvider;
->>>>>>> dc51daa0
 import org.flywaydb.core.api.migration.spring.SpringJdbcMigration;
 import org.flywaydb.core.api.resolver.MigrationExecutor;
 import org.flywaydb.core.api.resolver.MigrationResolver;
-<<<<<<< HEAD
 import org.flywaydb.core.internal.resolver.AbstractJdbcResolver;
-=======
-import org.flywaydb.core.api.resolver.ResolvedMigration;
-import org.flywaydb.core.internal.resolver.MigrationInfoHelper;
-import org.flywaydb.core.internal.resolver.ResolvedMigrationComparator;
-import org.flywaydb.core.internal.resolver.ResolvedMigrationImpl;
-import org.flywaydb.core.internal.util.*;
-import org.flywaydb.core.internal.util.scanner.Scanner;
-
-import java.util.ArrayList;
-import java.util.Collections;
-import java.util.List;
->>>>>>> dc51daa0
 
 /**
  * Migration resolver for Spring Jdbc migrations. The classes must have a name like V1 or V1_1_3 or V1__Description
  * or V1_1_3__Description.
- * 
+ *
  * <p>This class an be replaced with a custom subclass. Note however that since this class is considered
  * internal API, such a subclass is tied to a specific version and my need to be updated when switching to
  * a new flyway version. In order to use a custom subclass:</p>
@@ -67,7 +48,6 @@
         return SpringJdbcMigration.class;
     }
 
-<<<<<<< HEAD
     @Override
     protected MigrationType getMigrationType() {
         return MigrationType.SPRING_JDBC;
@@ -76,70 +56,5 @@
     @Override
     protected MigrationExecutor createMigrationExecutor(SpringJdbcMigration migration) {
         return new SpringJdbcMigrationExecutor(migration);
-=======
-    protected void resolveMigrationsForSingleLocation(Location location, List<ResolvedMigration> migrations) {
-        try {
-            Class<?>[] classes = scanner.scanForClasses(location, SpringJdbcMigration.class);
-            for (Class<?> clazz : classes) {
-                SpringJdbcMigration springJdbcMigration = ClassUtils.instantiate(clazz.getName(), scanner.getClassLoader());
-                ConfigurationInjectionUtils.injectFlywayConfiguration(springJdbcMigration, configuration);
-
-                ResolvedMigrationImpl migrationInfo = extractMigrationInfo(springJdbcMigration);
-                migrationInfo.setPhysicalLocation(ClassUtils.getLocationOnDisk(clazz));
-                migrationInfo.setExecutor(new SpringJdbcMigrationExecutor(springJdbcMigration));
-
-                migrations.add(migrationInfo);
-            }
-        } catch (Exception e) {
-            throw new FlywayException("Unable to resolve Spring Jdbc Java migrations in location " + location + " : " + e.getMessage(), e);
-        }
-    }
-
-    /**
-     * Extracts the migration info from this migration.
-     *
-     * @param springJdbcMigration The migration to analyse.
-     * @return The migration info.
-     */
-    /* private -> testing */ ResolvedMigrationImpl extractMigrationInfo(SpringJdbcMigration springJdbcMigration) {
-        Integer checksum = null;
-        if (springJdbcMigration instanceof MigrationChecksumProvider) {
-            MigrationChecksumProvider checksumProvider = (MigrationChecksumProvider) springJdbcMigration;
-            checksum = checksumProvider.getChecksum();
-        }
-
-        MigrationVersion version;
-        String description;
-        if (springJdbcMigration instanceof MigrationInfoProvider) {
-            MigrationInfoProvider infoProvider = (MigrationInfoProvider) springJdbcMigration;
-            version = infoProvider.getVersion();
-            description = infoProvider.getDescription();
-            if (!StringUtils.hasText(description)) {
-                throw new FlywayException("Missing description for migration " + version);
-            }
-        } else {
-            String shortName = ClassUtils.getShortName(springJdbcMigration.getClass());
-            String prefix;
-            boolean repeatable = shortName.startsWith("R");
-            if (shortName.startsWith("V") || repeatable) {
-                prefix = shortName.substring(0, 1);
-            } else {
-                throw new FlywayException("Invalid Jdbc migration class name: " + springJdbcMigration.getClass().getName()
-                        + " => ensure it starts with V or R," +
-                        " or implement org.flywaydb.core.api.migration.MigrationInfoProvider for non-default naming");
-            }
-            Pair<MigrationVersion, String> info = MigrationInfoHelper.extractVersionAndDescription(shortName, prefix, "__", "", repeatable);
-            version = info.getLeft();
-            description = info.getRight();
-        }
-
-        ResolvedMigrationImpl resolvedMigration = new ResolvedMigrationImpl();
-        resolvedMigration.setVersion(version);
-        resolvedMigration.setDescription(description);
-        resolvedMigration.setScript(springJdbcMigration.getClass().getName());
-        resolvedMigration.setChecksum(checksum);
-        resolvedMigration.setType(MigrationType.SPRING_JDBC);
-        return resolvedMigration;
->>>>>>> dc51daa0
     }
 }