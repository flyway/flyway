/**
 * Copyright 2010-2015 Axel Fontaine
 *
 * Licensed under the Apache License, Version 2.0 (the "License");
 * you may not use this file except in compliance with the License.
 * You may obtain a copy of the License at
 *
 *         http://www.apache.org/licenses/LICENSE-2.0
 *
 * Unless required by applicable law or agreed to in writing, software
 * distributed under the License is distributed on an "AS IS" BASIS,
 * WITHOUT WARRANTIES OR CONDITIONS OF ANY KIND, either express or implied.
 * See the License for the specific language governing permissions and
 * limitations under the License.
 */
package org.flywaydb.core.internal.dbsupport;

import org.flywaydb.core.api.FlywayException;
import org.flywaydb.core.internal.dbsupport.db2.DB2DbSupport;
import org.flywaydb.core.internal.dbsupport.db2zos.DB2zosDbSupport;
import org.flywaydb.core.internal.dbsupport.derby.DerbyDbSupport;
import org.flywaydb.core.internal.dbsupport.h2.H2DbSupport;
import org.flywaydb.core.internal.dbsupport.hsql.HsqlDbSupport;
import org.flywaydb.core.internal.dbsupport.mysql.MySQLDbSupport;
import org.flywaydb.core.internal.dbsupport.oracle.OracleDbSupport;
import org.flywaydb.core.internal.dbsupport.postgresql.PostgreSQLDbSupport;
import org.flywaydb.core.internal.dbsupport.redshift.RedshiftDbSupport;
import org.flywaydb.core.internal.dbsupport.solid.SolidDbSupport;
import org.flywaydb.core.internal.dbsupport.sqlite.SQLiteDbSupport;
import org.flywaydb.core.internal.dbsupport.sqlserver.SQLServerDbSupport;
import org.flywaydb.core.internal.dbsupport.sybase.ase.SybaseASEDbSupport;
import org.flywaydb.core.internal.dbsupport.vertica.VerticaDbSupport;
import org.flywaydb.core.internal.util.logging.Log;
import org.flywaydb.core.internal.util.logging.LogFactory;

import java.sql.Connection;
import java.sql.DatabaseMetaData;
import java.sql.SQLException;

/**
 * Factory for obtaining the correct DbSupport instance for the current connection.
 */
public class DbSupportFactory {
    private static final Log LOG = LogFactory.getLog(DbSupportFactory.class);

    /**
     * Prevent instantiation.
     */
    private DbSupportFactory() {
        //Do nothing
    }

    /**
     * Initializes the appropriate DbSupport class for the database product used by the data source.
     *
     * @param connection The Jdbc connection to use to query the database.
     * @param printInfo  Where the DB info should be printed in the logs.
     * @return The appropriate DbSupport class.
     */
    public static DbSupport createDbSupport(Connection connection, boolean printInfo) {
        String databaseProductName = getDatabaseProductName(connection);

        if (printInfo) {
            LOG.info("Database: " + getJdbcUrl(connection) + " (" + databaseProductName + ")");
        }

        if (databaseProductName.startsWith("Apache Derby")) {
            return new DerbyDbSupport(connection);
        }
        if (databaseProductName.startsWith("SQLite")) {
            return new SQLiteDbSupport(connection);
        }
        if (databaseProductName.startsWith("H2")) {
            return new H2DbSupport(connection);
        }
        if (databaseProductName.contains("HSQL Database Engine")) {
            // For regular Hsql and the Google Cloud SQL local default DB.
            return new HsqlDbSupport(connection);
        }
        if (databaseProductName.startsWith("Microsoft SQL Server")) {
            return new SQLServerDbSupport(connection);
        }
        if (databaseProductName.contains("MySQL")) {
            // For regular MySQL, MariaDB and Google Cloud SQL.
            // Google Cloud SQL returns different names depending on the environment and the SDK version.
            //   ex.: Google SQL Service/MySQL
            return new MySQLDbSupport(connection);
        }
        if (databaseProductName.startsWith("Oracle")) {
            return new OracleDbSupport(connection);
        }
        if (databaseProductName.startsWith("PostgreSQL 8")) {
            // Redshift reports a databaseProductName of "PostgreSQL 8.0", and it uses the same JDBC driver,
            // but only supports a subset of features. Therefore, we need to execute a query in order to
            // distinguish it from the real PostgreSQL 8:
            RedshiftDbSupport redshift = new RedshiftDbSupport(connection);
            if (redshift.detect()) {
                return redshift;
            }
        }
        if (databaseProductName.startsWith("PostgreSQL")) {
            return new PostgreSQLDbSupport(connection);
        }
        if (databaseProductName.startsWith("DB2")) {
			if (getDatabaseProductVersion(connection).startsWith("DSN")){
				return new DB2zosDbSupport(connection);
			} else {
				return new DB2DbSupport(connection);
			}
        }
        if (databaseProductName.startsWith("Vertica")) {
            return new VerticaDbSupport(connection);
        }
<<<<<<< HEAD
        //Sybase ASE support
        if (databaseProductName.startsWith("ASE")) {
        	return new SybaseASEDbSupport(connection);
=======
        if (databaseProductName.contains("solidDB")) {
            // SolidDB was originally developed by a company named Solid and was sold afterwards to IBM.
            // In the meanwhile IBM also sold solidDB to Unicom Systems.
            // Therefore no vendor string in search criteria
            return new SolidDbSupport(connection);
>>>>>>> a26bab4e
        }

        throw new FlywayException("Unsupported Database: " + databaseProductName);
    }

    /**
     * Retrieves the Jdbc Url for this connection.
     *
     * @param connection The Jdbc connection.
     * @return The Jdbc Url.
     */

    private static String getJdbcUrl(Connection connection) {
        try {
            return connection.getMetaData().getURL();
        } catch (SQLException e) {
            throw new FlywayException("Unable to retrieve the Jdbc connection Url!", e);
        }
    }

    /**
     * Retrieves the name of the database product.
     *
     * @param connection The connection to use to query the database.
     * @return The name of the database product. Ex.: Oracle, MySQL, ...
     */
    private static String getDatabaseProductName(Connection connection) {
        try {
            DatabaseMetaData databaseMetaData = connection.getMetaData();
            if (databaseMetaData == null) {
                throw new FlywayException("Unable to read database metadata while it is null!");
            }

            String databaseProductName = databaseMetaData.getDatabaseProductName();
            if (databaseProductName == null) {
                throw new FlywayException("Unable to determine database. Product name is null.");
            }

            int databaseMajorVersion = databaseMetaData.getDatabaseMajorVersion();
            int databaseMinorVersion = databaseMetaData.getDatabaseMinorVersion();

            return databaseProductName + " " + databaseMajorVersion + "." + databaseMinorVersion;
        } catch (SQLException e) {
            throw new FlywayException("Error while determining database product name", e);
        }
    }

	/**
	 * Retrieves the database version.
	 *
	 * @param connection The connection to use to query the database.
	 * @return The version of the database product.
	 * Ex.: DSN11015 DB2 for z/OS Version 11
	 *      SQL10050 DB" for Linux, UNIX and Windows Version 10.5
	 */
	private static String getDatabaseProductVersion(Connection connection) {
		try {
			DatabaseMetaData databaseMetaData = connection.getMetaData();
			if (databaseMetaData == null) {
				throw new FlywayException("Unable to read database metadata while it is null!");
			}

			String databaseProductVersion = databaseMetaData.getDatabaseProductVersion();
			if (databaseProductVersion == null) {
				throw new FlywayException("Unable to determine database. Product version is null.");
			}


			return databaseProductVersion;
		} catch (SQLException e) {
			throw new FlywayException("Error while determining database product version", e);
		}
	}


}<|MERGE_RESOLUTION|>--- conflicted
+++ resolved
@@ -111,19 +111,22 @@
         if (databaseProductName.startsWith("Vertica")) {
             return new VerticaDbSupport(connection);
         }
-<<<<<<< HEAD
         //Sybase ASE support
         if (databaseProductName.startsWith("ASE")) {
         	return new SybaseASEDbSupport(connection);
-=======
+        }
         if (databaseProductName.contains("solidDB")) {
             // SolidDB was originally developed by a company named Solid and was sold afterwards to IBM.
             // In the meanwhile IBM also sold solidDB to Unicom Systems.
             // Therefore no vendor string in search criteria
             return new SolidDbSupport(connection);
->>>>>>> a26bab4e
-        }
-
+        }
+
+		//Sybase ASE support
+        if (databaseProductName.startsWith("ASE")) {
+        	return new SybaseASEDbSupport(connection);
+        }
+        
         throw new FlywayException("Unsupported Database: " + databaseProductName);
     }
 
