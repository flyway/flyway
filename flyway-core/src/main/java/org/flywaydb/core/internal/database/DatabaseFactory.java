--- conflicted
+++ resolved
@@ -208,15 +208,6 @@
             default:
                 throw new FlywayException("Unsupported Database: " + databaseType.name());
         }
-<<<<<<< HEAD
-        if(databaseProductName.startsWith("Cache")) {
-            return new CacheDatabase(configuration, connection, originalAutoCommit);
-
-        }
-
-        throw new FlywayException("Unsupported Database: " + databaseProductName);
-=======
->>>>>>> 2d5a9f65
     }
 
     /**
