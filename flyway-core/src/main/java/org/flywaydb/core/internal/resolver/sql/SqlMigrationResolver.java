/*
 * Copyright 2010-2017 Boxfuse GmbH
 *
 * Licensed under the Apache License, Version 2.0 (the "License");
 * you may not use this file except in compliance with the License.
 * You may obtain a copy of the License at
 *
 *         http://www.apache.org/licenses/LICENSE-2.0
 *
 * Unless required by applicable law or agreed to in writing, software
 * distributed under the License is distributed on an "AS IS" BASIS,
 * WITHOUT WARRANTIES OR CONDITIONS OF ANY KIND, either express or implied.
 * See the License for the specific language governing permissions and
 * limitations under the License.
 */
package org.flywaydb.core.internal.resolver.sql;

import org.flywaydb.core.api.FlywayException;
import org.flywaydb.core.api.MigrationType;
import org.flywaydb.core.api.MigrationVersion;
import org.flywaydb.core.api.configuration.SQLFlywayConfiguration;
import org.flywaydb.core.api.resolver.MigrationResolver;
import org.flywaydb.core.api.resolver.ResolvedMigration;
import org.flywaydb.core.internal.callback.SqlScriptFlywayCallback;
import org.flywaydb.core.internal.dbsupport.DbSupport;
import org.flywaydb.core.internal.resolver.MigrationInfoHelper;
import org.flywaydb.core.internal.resolver.ResolvedMigrationComparator;
import org.flywaydb.core.internal.resolver.ResolvedMigrationImpl;
import org.flywaydb.core.internal.util.Location;
import org.flywaydb.core.internal.util.Locations;
import org.flywaydb.core.internal.util.Pair;
import org.flywaydb.core.internal.util.PlaceholderReplacer;
import org.flywaydb.core.internal.util.scanner.Resource;
import org.flywaydb.core.internal.util.scanner.Scanner;

import java.io.BufferedReader;
import java.io.IOException;
import java.io.StringReader;
import java.util.ArrayList;
import java.util.Collections;
import java.util.List;
import java.util.zip.CRC32;

/**
 * Migration resolver for sql files on the classpath. The sql files must have names like
 * V1__Description.sql or V1_1__Description.sql.
 */
public class SqlMigrationResolver implements MigrationResolver {
    /**
     * Database-specific support.
     */
    private final DbSupport dbSupport;

    /**
     * The scanner to use.
     */
    private final Scanner scanner;

    /**
     * The base directories on the classpath where the migrations are located.
     */
    private final Locations locations;

    /**
     * The placeholder replacer to apply to sql migration scripts.
     */
    private final PlaceholderReplacer placeholderReplacer;

    /**
     * The SQLFlyway configuration.
     */
    private final SQLFlywayConfiguration configuration;

    /**
     * Creates a new instance.
     *
     * @param dbSupport                    The database-specific support.
     * @param scanner                      The Scanner for loading migrations on the classpath.
     * @param locations                    The locations on the classpath where to migrations are located.
     * @param placeholderReplacer          The placeholder replacer to apply to sql migration scripts.
     * @param configuration                The Flyway configuration.
     */
<<<<<<< HEAD
    public SqlMigrationResolver(DbSupport dbSupport, Scanner scanner, Location location,
                                PlaceholderReplacer placeholderReplacer, SQLFlywayConfiguration configuration) {
=======
    public SqlMigrationResolver(DbSupport dbSupport, Scanner scanner, Locations locations,
                                PlaceholderReplacer placeholderReplacer, FlywayConfiguration configuration) {
>>>>>>> 274212fa
        this.dbSupport = dbSupport;
        this.scanner = scanner;
        this.locations = locations;
        this.placeholderReplacer = placeholderReplacer;
        this.configuration = configuration;
    }

    public List<ResolvedMigration> resolveMigrations() {
        List<ResolvedMigration> migrations = new ArrayList<ResolvedMigration>();

        for (Location location: locations.getLocations()) {
            scanForMigrations(location, migrations, configuration.getSqlMigrationPrefix(), configuration.getSqlMigrationSeparator(), configuration.getSqlMigrationSuffix(), false);
            scanForMigrations(location, migrations, configuration.getRepeatableSqlMigrationPrefix(), configuration.getSqlMigrationSeparator(), configuration.getSqlMigrationSuffix(), true);
        }

        Collections.sort(migrations, new ResolvedMigrationComparator());
        return migrations;
    }

    private void scanForMigrations(Location location, List<ResolvedMigration> migrations, String prefix, String separator, String suffix, boolean repeatable) {
        for (Resource resource : scanner.scanForResources(location, prefix, suffix)) {
            String filename = resource.getFilename();
            if (isSqlCallback(filename, suffix)) {
                continue;
            }
            Pair<MigrationVersion, String> info =
                    MigrationInfoHelper.extractVersionAndDescription(filename, prefix, separator, suffix, repeatable);

            ResolvedMigrationImpl migration = new ResolvedMigrationImpl();
            migration.setVersion(info.getLeft());
            migration.setDescription(info.getRight());
            migration.setScript(extractScriptName(resource, location));
            migration.setChecksum(calculateChecksum(resource, resource.loadAsString(configuration.getEncoding())));
            migration.setType(MigrationType.SQL);
            migration.setPhysicalLocation(resource.getLocationOnDisk());
            migration.setExecutor(new SqlMigrationExecutor(dbSupport, resource, placeholderReplacer, configuration));
            migrations.add(migration);
        }
    }

    /**
     * Checks whether this filename is actually a sql-based callback instead of a regular migration.
     *
     * @param filename The filename to check.
     * @param suffix   The sql migration suffix.
     * @return {@code true} if it is, {@code false} if it isn't.
     */
    /* private -> testing */
    static boolean isSqlCallback(String filename, String suffix) {
        String baseName = filename.substring(0, filename.length() - suffix.length());
        return SqlScriptFlywayCallback.ALL_CALLBACKS.contains(baseName);
    }

    /**
     * Extracts the script name from this resource.
     *
     * @param resource The resource to process.
     * @return The script name.
     */
    /* private -> for testing */ String extractScriptName(Resource resource, Location location) {
        if (location.getPath().isEmpty()) {
            return resource.getLocation();
        }

        return resource.getLocation().substring(location.getPath().length() + 1);
    }

    /**
     * Calculates the checksum of this string.
     *
     * @param str The string to calculate the checksum for.
     * @return The crc-32 checksum of the bytes.
     */
    /* private -> for testing */
    static int calculateChecksum(Resource resource, String str) {
        final CRC32 crc32 = new CRC32();

        BufferedReader bufferedReader = new BufferedReader(new StringReader(str));
        try {
            String line;
            while ((line = bufferedReader.readLine()) != null) {
                crc32.update(line.getBytes("UTF-8"));
            }
        } catch (IOException e) {
            String message = "Unable to calculate checksum";
            if (resource != null) {
                message += " for " + resource.getLocation() + " (" + resource.getLocationOnDisk() + ")";
            }
            throw new FlywayException(message, e);
        }

        return (int) crc32.getValue();
    }
}<|MERGE_RESOLUTION|>--- conflicted
+++ resolved
@@ -80,13 +80,8 @@
      * @param placeholderReplacer          The placeholder replacer to apply to sql migration scripts.
      * @param configuration                The Flyway configuration.
      */
-<<<<<<< HEAD
-    public SqlMigrationResolver(DbSupport dbSupport, Scanner scanner, Location location,
+    public SqlMigrationResolver(DbSupport dbSupport, Scanner scanner, Locations locations,
                                 PlaceholderReplacer placeholderReplacer, SQLFlywayConfiguration configuration) {
-=======
-    public SqlMigrationResolver(DbSupport dbSupport, Scanner scanner, Locations locations,
-                                PlaceholderReplacer placeholderReplacer, FlywayConfiguration configuration) {
->>>>>>> 274212fa
         this.dbSupport = dbSupport;
         this.scanner = scanner;
         this.locations = locations;
