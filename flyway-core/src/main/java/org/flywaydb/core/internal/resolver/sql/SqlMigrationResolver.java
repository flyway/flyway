--- conflicted
+++ resolved
@@ -1,5 +1,5 @@
 /*
- * Copyright 2010-2020 Boxfuse GmbH
+ * Copyright 2010-2020 Redgate Software Ltd
  *
  * Licensed under the Apache License, Version 2.0 (the "License");
  * you may not use this file except in compliance with the License.
@@ -21,6 +21,9 @@
 import org.flywaydb.core.api.resolver.Context;
 import org.flywaydb.core.api.resolver.MigrationResolver;
 import org.flywaydb.core.api.resolver.ResolvedMigration;
+import org.flywaydb.core.internal.parser.ParsingContext;
+import org.flywaydb.core.internal.parser.PlaceholderReplacingReader;
+import org.flywaydb.core.internal.resolver.ChecksumCalculator;
 import org.flywaydb.core.internal.resolver.ResolvedMigrationComparator;
 import org.flywaydb.core.internal.resolver.ResolvedMigrationImpl;
 import org.flywaydb.core.internal.resource.LoadableResource;
@@ -31,12 +34,8 @@
 import org.flywaydb.core.internal.sqlscript.SqlScriptExecutorFactory;
 import org.flywaydb.core.internal.sqlscript.SqlScriptFactory;
 
-import java.util.ArrayList;
-import java.util.Collections;
-import java.util.List;
-import java.util.SortedSet;
-import java.util.TreeSet;
-import java.util.zip.CRC32;
+import java.io.Reader;
+import java.util.*;
 
 /**
  * Migration resolver for SQL files on the classpath. The SQL files must have names like
@@ -59,6 +58,8 @@
      * The Flyway configuration.
      */
     private final Configuration configuration;
+
+    private final ParsingContext parsingContext;
 
     /**
      * Creates a new instance.
@@ -67,14 +68,16 @@
      * @param sqlScriptExecutorFactory The SQL script executor factory.
      * @param sqlScriptFactory         The SQL script factory.
      * @param configuration            The Flyway configuration.
+     * @param parsingContext           The parsing context.
      */
     public SqlMigrationResolver(ResourceProvider resourceProvider,
                                 SqlScriptExecutorFactory sqlScriptExecutorFactory, SqlScriptFactory sqlScriptFactory,
-                                Configuration configuration) {
+                                Configuration configuration, ParsingContext parsingContext) {
         this.sqlScriptExecutorFactory = sqlScriptExecutorFactory;
         this.resourceProvider = resourceProvider;
         this.sqlScriptFactory = sqlScriptFactory;
         this.configuration = configuration;
+        this.parsingContext = parsingContext;
     }
 
     public List<ResolvedMigration> resolveMigrations(Context context) {
@@ -110,6 +113,51 @@
         return migrations;
     }
 
+    private LoadableResource[] createPlaceholderReplacingLoadableResources(List<LoadableResource> loadableResources) {
+        List<LoadableResource> list = new ArrayList<>();
+
+        for (final LoadableResource loadableResource : loadableResources) {
+            LoadableResource placeholderReplacingLoadableResource = new LoadableResource() {
+                @Override
+                public Reader read() {
+                    return PlaceholderReplacingReader.create(
+                            configuration,
+                            parsingContext,
+                            loadableResource.read());
+                }
+
+                @Override
+                public String getAbsolutePath() { return loadableResource.getAbsolutePath(); }
+                @Override
+                public String getAbsolutePathOnDisk() { return loadableResource.getAbsolutePathOnDisk(); }
+                @Override
+                public String getFilename() { return loadableResource.getFilename(); }
+                @Override
+                public String getRelativePath() { return loadableResource.getRelativePath(); }
+            };
+
+            list.add(placeholderReplacingLoadableResource);
+        }
+
+        return list.toArray(new LoadableResource[0]);
+    }
+
+    private Integer getChecksumForLoadableResource(boolean repeatable, List<LoadableResource> loadableResources) {
+        if (repeatable && configuration.isPlaceholderReplacement()) {
+            return ChecksumCalculator.calculate(createPlaceholderReplacingLoadableResources(loadableResources));
+        }
+
+        return ChecksumCalculator.calculate(loadableResources.toArray(new LoadableResource[0]));
+    }
+
+    private Integer getEquivalentChecksumForLoadableResource(boolean repeatable, List<LoadableResource> loadableResources) {
+        if (repeatable) {
+            return ChecksumCalculator.calculate(loadableResources.toArray(new LoadableResource[0]));
+        }
+
+        return null;
+    }
+
     private void addMigrations(List<ResolvedMigration> migrations, String prefix,
                                String separator, String[] suffixes, boolean repeatable
 
@@ -121,58 +169,39 @@
         for (LoadableResource resource : resourceProvider.getResources(prefix, suffixes)) {
             String filename = resource.getFilename();
             ResourceName result = resourceNameParser.parse(filename);
-            if (!result.isValid() || isSqlCallback(result)) {
+            if (!result.isValid() || isSqlCallback(result) || !prefix.equals(result.getPrefix())) {
                 continue;
             }
 
             SqlScript sqlScript = sqlScriptFactory.createSqlScript(resource, configuration.isMixed(), resourceProvider);
 
-
-
-
-
-
-
-
-
-
-
-
-            int checksum;
-
-
-
-                checksum = resource.checksum();
-
-
-
-
-
-
-
-
-
-
-
-<<<<<<< HEAD
-            Pair<MigrationVersion, String> info =
-                    MigrationInfoHelper.extractVersionAndDescription(filename, prefix, separator, suffixes, repeatable);
+            List<LoadableResource> resources = new ArrayList<>();
+            resources.add(resource);
+
+
+
+
+
+
+
+
+            Integer checksum = getChecksumForLoadableResource(repeatable, resources);
+            Integer equivalentChecksum = getEquivalentChecksumForLoadableResource(repeatable, resources);
 
             MigrationType migrationType = MigrationType.SQL;
             if (prefix.equals(configuration.getIntermediateBaselineSqlMigrationPrefix())) {
                 migrationType = MigrationType.SQL_IBASE;
             }
-=======
->>>>>>> 85917b38
             migrations.add(new ResolvedMigrationImpl(
                     result.getVersion(),
                     result.getDescription(),
                     resource.getRelativePath(),
                     checksum,
-
-
-
-                            migrationType,
+                    equivalentChecksum,
+
+
+
+                    migrationType,
                     resource.getAbsolutePathOnDisk(),
                     new SqlMigrationExecutor(sqlScriptExecutorFactory, sqlScript
 
@@ -189,22 +218,6 @@
 
 
 
-
-
-
-
-
-
-
-
-
-
-
-
-
-
-
-
     /**
      * Checks whether this filename is actually a sql-based callback instead of a regular migration.
      *
