--- conflicted
+++ resolved
@@ -79,23 +79,13 @@
 
     /**
      * Creates a new instance of the metadata table support.
-<<<<<<< HEAD
-     * @param dbSupport Database-specific functionality.
-     * @param table     The metadata table used by flyway.
-     * @param dbname    The database where the metadata table used by flyway lives in.
-     */
-    public MetaDataTableImpl(DbSupport dbSupport, Table table, String dbname) {
-        this.jdbcTemplate = dbSupport.getJdbcTemplate();
-        this.dbSupport = dbSupport;
-        this.table = table;
-        this.dbname = dbname;
-=======
      *
      * @param dbSupport   Database-specific functionality.
      * @param table       The metadata table used by flyway.
      * @param installedBy The current user in the database.
-     */
-    public MetaDataTableImpl(DbSupport dbSupport, Table table, String installedBy) {
+     * @param dbname    The database where the metadata table used by flyway lives in.
+     */
+    public MetaDataTableImpl(DbSupport dbSupport, Table table, String installedBy, String dbname) {
         this.jdbcTemplate = dbSupport.getJdbcTemplate();
         this.dbSupport = dbSupport;
         this.table = table;
@@ -104,26 +94,12 @@
         } else {
             this.installedBy = "'" + installedBy + "'";
         }
->>>>>>> 57affa09
+        this.dbname = dbname;
     }
 
     @Override
     public boolean upgradeIfNecessary() {
         if (table.exists() && table.hasColumn("version_rank")) {
-<<<<<<< HEAD
-            LOG.info("Upgrading metadata table " + table + " to the Flyway 4.0 format ...");
-            String resourceName = "org/flywaydb/core/internal/dbsupport/" + dbSupport.getDbName() + "/upgradeMetaDataTable.sql";
-            String source = new ClassPathResource(resourceName, getClass().getClassLoader()).loadAsString("UTF-8");
-
-            Map<String, String> placeholders = new HashMap<String, String>();
-            placeholders.put("schema", table.getSchema().getName());
-            checkDbname(placeholders, dbname);
-            placeholders.put("table", table.getName());
-            String sourceNoPlaceholders = new PlaceholderReplacer(placeholders, "${", "}").replacePlaceholders(source);
-
-            SqlScript sqlScript = new SqlScript(sourceNoPlaceholders, dbSupport);
-            sqlScript.execute(jdbcTemplate);
-=======
             new TransactionTemplate(jdbcTemplate.getConnection()).execute(new Callable<Object>() {
                 @Override
                 public Void call() {
@@ -136,6 +112,7 @@
 
                             Map<String, String> placeholders = new HashMap<String, String>();
                             placeholders.put("schema", table.getSchema().getName());
+                            checkDbname(placeholders, dbname);
                             placeholders.put("table", table.getName());
                             String sourceNoPlaceholders = new PlaceholderReplacer(placeholders, "${", "}").replacePlaceholders(source);
 
@@ -147,7 +124,6 @@
                     return null;
                 }
             });
->>>>>>> 57affa09
             return true;
         }
         return false;
@@ -177,18 +153,11 @@
                 String resourceName = "org/flywaydb/core/internal/dbsupport/" + dbSupport.getDbName() + "/createMetaDataTable.sql";
                 String source = new ClassPathResource(resourceName, getClass().getClassLoader()).loadAsString("UTF-8");
 
-<<<<<<< HEAD
-        Map<String, String> placeholders = new HashMap<String, String>();
-        placeholders.put("schema", table.getSchema().getName());
-        checkDbname(placeholders, dbname);
-        placeholders.put("table", table.getName());
-        String sourceNoPlaceholders = new PlaceholderReplacer(placeholders, "${", "}").replacePlaceholders(source);
-=======
                 Map<String, String> placeholders = new HashMap<String, String>();
                 placeholders.put("schema", table.getSchema().getName());
+                checkDbname(placeholders, dbname);
                 placeholders.put("table", table.getName());
                 String sourceNoPlaceholders = new PlaceholderReplacer(placeholders, "${", "}").replacePlaceholders(source);
->>>>>>> 57affa09
 
                 SqlScript sqlScript = new SqlScript(sourceNoPlaceholders, dbSupport);
                 sqlScript.execute(jdbcTemplate);
