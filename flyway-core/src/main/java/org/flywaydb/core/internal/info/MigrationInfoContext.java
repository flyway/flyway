--- conflicted
+++ resolved
@@ -35,15 +35,7 @@
     public MigrationVersion baseline;
     public MigrationVersion lastResolved = MigrationVersion.EMPTY;
     public MigrationVersion lastApplied = MigrationVersion.EMPTY;
-<<<<<<< HEAD
-
-    /**
-     * The pending intermediate baseline migration version.
-     */
     public MigrationVersion pendingIntermediateBaseline = MigrationVersion.EMPTY;
-
-=======
->>>>>>> 80e2006a
     public Map<String, Integer> latestRepeatableRuns = new HashMap<>();
 
     @Override
