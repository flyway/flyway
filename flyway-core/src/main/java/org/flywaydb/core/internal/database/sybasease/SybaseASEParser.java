/*
 * Copyright 2010-2020 Boxfuse GmbH
 *
 * Licensed under the Apache License, Version 2.0 (the "License");
 * you may not use this file except in compliance with the License.
 * You may obtain a copy of the License at
 *
 *         http://www.apache.org/licenses/LICENSE-2.0
 *
 * Unless required by applicable law or agreed to in writing, software
 * distributed under the License is distributed on an "AS IS" BASIS,
 * WITHOUT WARRANTIES OR CONDITIONS OF ANY KIND, either express or implied.
 * See the License for the specific language governing permissions and
 * limitations under the License.
 */
package org.flywaydb.core.internal.database.sybasease;

import org.flywaydb.core.api.configuration.Configuration;
import org.flywaydb.core.internal.parser.ParserContext;
import org.flywaydb.core.internal.parser.ParsingContext;
import org.flywaydb.core.internal.parser.Parser;
import org.flywaydb.core.internal.parser.PeekingReader;
import org.flywaydb.core.internal.sqlscript.Delimiter;

import java.io.IOException;

public class SybaseASEParser extends Parser {
    public SybaseASEParser(Configuration configuration, ParsingContext parsingContext) {
        super(configuration, parsingContext, 2);
    }

    @Override
    protected Delimiter getDefaultDelimiter() {
        return Delimiter.GO;
    }

    @Override
<<<<<<< HEAD
    protected boolean isDelimiter(String peek, ParserContext context) {
        String delimiterText = super.getDelimiter().getDelimiter();
        int delimiterTextLength = delimiterText.length();
        return peek.length() == delimiterTextLength
                && peek.equalsIgnoreCase(delimiterText);
=======
    protected boolean isDelimiter(String peek, ParserContext context, int col) {
        return peek.length() == 2
                && (peek.charAt(0) == 'G' || peek.charAt(0) == 'g')
                && (peek.charAt(1) == 'O' || peek.charAt(1) == 'o');
>>>>>>> f77ba938
    }

    @Override
    protected String readKeyword(PeekingReader reader, Delimiter delimiter) throws IOException {
        // #2414: Ignore delimiter as GO (unlike ;) can be part of a regular keyword
        return "" + (char) reader.read() + reader.readKeywordPart(null);
    }
}<|MERGE_RESOLUTION|>--- conflicted
+++ resolved
@@ -35,18 +35,11 @@
     }
 
     @Override
-<<<<<<< HEAD
-    protected boolean isDelimiter(String peek, ParserContext context) {
+    protected boolean isDelimiter(String peek, ParserContext context, int col) {
         String delimiterText = super.getDelimiter().getDelimiter();
         int delimiterTextLength = delimiterText.length();
         return peek.length() == delimiterTextLength
                 && peek.equalsIgnoreCase(delimiterText);
-=======
-    protected boolean isDelimiter(String peek, ParserContext context, int col) {
-        return peek.length() == 2
-                && (peek.charAt(0) == 'G' || peek.charAt(0) == 'g')
-                && (peek.charAt(1) == 'O' || peek.charAt(1) == 'o');
->>>>>>> f77ba938
     }
 
     @Override
