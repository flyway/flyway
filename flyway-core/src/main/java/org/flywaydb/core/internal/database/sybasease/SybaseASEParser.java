/*
 * Copyright 2010-2019 Boxfuse GmbH
 *
 * Licensed under the Apache License, Version 2.0 (the "License");
 * you may not use this file except in compliance with the License.
 * You may obtain a copy of the License at
 *
 *         http://www.apache.org/licenses/LICENSE-2.0
 *
 * Unless required by applicable law or agreed to in writing, software
 * distributed under the License is distributed on an "AS IS" BASIS,
 * WITHOUT WARRANTIES OR CONDITIONS OF ANY KIND, either express or implied.
 * See the License for the specific language governing permissions and
 * limitations under the License.
 */
package org.flywaydb.core.internal.database.sybasease;

import org.flywaydb.core.api.configuration.Configuration;
import org.flywaydb.core.internal.parser.ParserContext;
import org.flywaydb.core.internal.parser.ParsingContext;
import org.flywaydb.core.internal.parser.Parser;
import org.flywaydb.core.internal.parser.PeekingReader;
import org.flywaydb.core.internal.sqlscript.Delimiter;

import java.io.IOException;

public class SybaseASEParser extends Parser {
    public SybaseASEParser(Configuration configuration, ParsingContext parsingContext) {
        super(configuration, parsingContext, 2);
    }

    @Override
    protected Delimiter getDefaultDelimiter() {
        return Delimiter.GO;
    }

    @Override
<<<<<<< HEAD
    protected boolean isDelimiter(String peek, Delimiter delimiter) {
        String delimiterText = delimiter.getDelimiter();
        int delimiterTextLength = delimiterText.length();
        return peek.length() == delimiterTextLength
                && peek.equalsIgnoreCase(delimiterText);
=======
    protected boolean isDelimiter(String peek, ParserContext context) {
        return peek.length() == 2
                && (peek.charAt(0) == 'G' || peek.charAt(0) == 'g')
                && (peek.charAt(1) == 'O' || peek.charAt(1) == 'o');
>>>>>>> e26b7fe9
    }

    @Override
    protected String readKeyword(PeekingReader reader, Delimiter delimiter) throws IOException {
        // #2414: Ignore delimiter as GO (unlike ;) can be part of a regular keyword
        return "" + (char) reader.read() + reader.readKeywordPart(null);
    }
}<|MERGE_RESOLUTION|>--- conflicted
+++ resolved
@@ -35,18 +35,11 @@
     }
 
     @Override
-<<<<<<< HEAD
-    protected boolean isDelimiter(String peek, Delimiter delimiter) {
-        String delimiterText = delimiter.getDelimiter();
+    protected boolean isDelimiter(String peek, ParserContext context) {
+        String delimiterText = super.getDelimiter().getDelimiter();
         int delimiterTextLength = delimiterText.length();
         return peek.length() == delimiterTextLength
                 && peek.equalsIgnoreCase(delimiterText);
-=======
-    protected boolean isDelimiter(String peek, ParserContext context) {
-        return peek.length() == 2
-                && (peek.charAt(0) == 'G' || peek.charAt(0) == 'g')
-                && (peek.charAt(1) == 'O' || peek.charAt(1) == 'o');
->>>>>>> e26b7fe9
     }
 
     @Override
