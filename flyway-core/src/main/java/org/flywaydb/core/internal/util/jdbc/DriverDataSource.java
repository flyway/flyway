--- conflicted
+++ resolved
@@ -356,13 +356,12 @@
             return "com.sap.db.jdbc.Driver";
         }
 
-<<<<<<< HEAD
         if (url.startsWith("jdbc:cloudspanner:")) {
             return "nl.topicus.jdbc.CloudSpannerDriver";
-=======
+        }
+        
         if (url.startsWith("jdbc:informix-sqli:")) {
             return "com.informix.jdbc.IfxDriver";
->>>>>>> 35f0137d
         }
 
         return null;
