/*
 * Copyright 2010-2017 Boxfuse GmbH
 *
 * Licensed under the Apache License, Version 2.0 (the "License");
 * you may not use this file except in compliance with the License.
 * You may obtain a copy of the License at
 *
 *         http://www.apache.org/licenses/LICENSE-2.0
 *
 * Unless required by applicable law or agreed to in writing, software
 * distributed under the License is distributed on an "AS IS" BASIS,
 * WITHOUT WARRANTIES OR CONDITIONS OF ANY KIND, either express or implied.
 * See the License for the specific language governing permissions and
 * limitations under the License.
 */
package org.flywaydb.core.internal.util.jdbc;

import org.flywaydb.core.api.FlywayException;
import org.flywaydb.core.api.logging.Log;
import org.flywaydb.core.api.logging.LogFactory;
import org.flywaydb.core.internal.dbsupport.FlywaySqlException;
import org.flywaydb.core.internal.util.ClassUtils;
import org.flywaydb.core.internal.util.ExceptionUtils;
import org.flywaydb.core.internal.util.FeatureDetector;
import org.flywaydb.core.internal.util.StringUtils;

import javax.sql.DataSource;
import java.io.PrintWriter;
import java.sql.Connection;
import java.sql.Driver;
import java.sql.SQLException;
import java.sql.SQLRecoverableException;
import java.sql.Statement;
import java.util.Properties;
import java.util.logging.Logger;

/**
 * YAGNI: The simplest DataSource implementation that works for Flyway.
 */
public class DriverDataSource implements DataSource {
    private static final Log LOG = LogFactory.getLog(DriverDataSource.class);

    private static final String MARIADB_JDBC_DRIVER = "org.mariadb.jdbc.Driver";
    private static final String MYSQL_JDBC_URL_PREFIX = "jdbc:mysql:";
    private static final String ORACLE_JDBC_URL_PREFIX = "jdbc:oracle:";
    private static final String MYSQL_5_JDBC_DRIVER = "com.mysql.jdbc.Driver";

    /**
     * The JDBC Driver instance to use.
     */
    private Driver driver;

    /**
     * The JDBC URL to use for connecting through the Driver.
     */
    private final String url;

    /**
     * The JDBC user to use for connecting through the Driver.
     */
    private final String user;

    /**
     * The JDBC password to use for connecting through the Driver.
     */
    private final String password;

    /**
     * The (optional) sql statements to execute to initialize a connection immediately after obtaining it.
     */
    private final String[] initSqls;

    /**
     * The properties to be passed to a new connection.
     */
    private final Properties defaultProps;

    /**
     * The ClassLoader to use.
     */
    private final ClassLoader classLoader;

    /**
     * Whether connection should have auto commit activated or not. Default: {@code true}
     */
    private boolean autoCommit = true;

    /**
     * Creates a new DriverDataSource.
     *
     * @param classLoader The ClassLoader to use.
     * @param driverClass The name of the JDBC Driver class to use. {@code null} for url-based autodetection.
     * @param url         The JDBC URL to use for connecting through the Driver. (required)
     * @param user        The JDBC user to use for connecting through the Driver.
     * @param password    The JDBC password to use for connecting through the Driver.
     * @throws FlywayException when the datasource could not be created.
     */
    public DriverDataSource(ClassLoader classLoader, String driverClass, String url, String user, String password) throws FlywayException {
        this(classLoader, driverClass, url, user, password, new Properties());
    }

    /**
     * Creates a new DriverDataSource.
     *
     * @param classLoader The ClassLoader to use.
     * @param driverClass The name of the JDBC Driver class to use. {@code null} for url-based autodetection.
     * @param url         The JDBC URL to use for connecting through the Driver. (required)
     * @param user        The JDBC user to use for connecting through the Driver.
     * @param password    The JDBC password to use for connecting through the Driver.
     * @param props       The properties to pass to the connection.
     * @param initSqls    The (optional) sql statements to execute to initialize a connection immediately after obtaining it.
     * @throws FlywayException when the datasource could not be created.
     */
    public DriverDataSource(ClassLoader classLoader, String driverClass, String url, String user, String password, Properties props, String... initSqls) throws FlywayException {
        this.classLoader = classLoader;
        this.url = detectFallbackUrl(url);

        if (!StringUtils.hasLength(driverClass)) {
            driverClass = detectDriverForUrl(url);
            if (!StringUtils.hasLength(driverClass)) {
                throw new FlywayException("Unable to autodetect JDBC driver for url: " + url);
            }
        }

        this.defaultProps = new Properties(props);
        this.defaultProps.putAll(detectPropsForUrl(url));

        try {
            this.driver = ClassUtils.instantiate(driverClass, classLoader);
        } catch (FlywayException e) {
            String backupDriverClass = detectBackupDriverForUrl(url);
            if (backupDriverClass == null) {
                throw new FlywayException("Unable to instantiate JDBC driver: " + driverClass + " => Check whether the jar file is present", e);
            }
            try {
                this.driver = ClassUtils.instantiate(backupDriverClass, classLoader);
            } catch (Exception e1) {
                // Only report original exception about primary driver
                throw new FlywayException("Unable to instantiate JDBC driver: " + driverClass + " => Check whether the jar file is present", e);
            }
        }

        this.user = detectFallbackUser(user);
        this.password = detectFallbackPassword(password);

        if (initSqls == null) {
            initSqls = new String[0];
        }
        this.initSqls = initSqls;
    }

    /**
     * Detects a fallback url in case this one is missing.
     *
     * @param url The url to check.
     * @return The url to use.
     */
    private String detectFallbackUrl(String url) {
        if (!StringUtils.hasText(url)) {
            // Attempt fallback to the automatically provided Boxfuse database URL (https://boxfuse.com/docs/databases#envvars)
            String boxfuseDatabaseUrl = System.getenv("BOXFUSE_DATABASE_URL");
            if (StringUtils.hasText(boxfuseDatabaseUrl)) {
                return boxfuseDatabaseUrl;
            }

            throw new FlywayException("Missing required JDBC URL. Unable to create DataSource!");
        }

        if (!url.toLowerCase().startsWith("jdbc:")) {
            throw new FlywayException("Invalid JDBC URL (should start with jdbc:) : " + url);
        }
        return url;
    }

    /**
     * Detects a fallback user in case this one is missing.
     *
     * @param user The user to check.
     * @return The user to use.
     */
    private String detectFallbackUser(String user) {
        if (!StringUtils.hasText(user)) {
            // Attempt fallback to the automatically provided Boxfuse database user (https://boxfuse.com/docs/databases#envvars)
            String boxfuseDatabaseUser = System.getenv("BOXFUSE_DATABASE_USER");
            if (StringUtils.hasText(boxfuseDatabaseUser)) {
                return boxfuseDatabaseUser;
            }
        }
        return user;
    }

    /**
     * Detects a fallback password in case this one is missing.
     *
     * @param password The password to check.
     * @return The password to use.
     */
    private String detectFallbackPassword(String password) {
        if (!StringUtils.hasText(password)) {
            // Attempt fallback to the automatically provided Boxfuse database password (https://boxfuse.com/docs/databases#envvars)
            String boxfuseDatabasePassword = System.getenv("BOXFUSE_DATABASE_PASSWORD");
            if (StringUtils.hasText(boxfuseDatabasePassword)) {
                return boxfuseDatabasePassword;
            }
        }
        return password;
    }

    /**
     * Detect the default connection properties for this url.
     *
     * @param url The Jdbc url.
     * @return The properties.
     */
    private Properties detectPropsForUrl(String url) {
        Properties result = new Properties();

        if (url.startsWith(ORACLE_JDBC_URL_PREFIX)) {
            String osUser = System.getProperty("user.name");
            result.put("v$session.osuser", osUser.substring(0, Math.min(osUser.length(), 30)));
            result.put("v$session.program", "Flyway by Boxfuse");
        }

        return result;
    }

    /**
     * Retrieves a second choice backup driver for a jdbc url, in case the primary driver is not available.
     *
     * @param url The Jdbc url.
     * @return The Jdbc driver. {@code null} if none.
     */
    private String detectBackupDriverForUrl(String url) {
        if (url.startsWith(MYSQL_JDBC_URL_PREFIX)) {
            if (ClassUtils.isPresent(MYSQL_5_JDBC_DRIVER, classLoader)) {
                return MYSQL_5_JDBC_DRIVER;
            }

            return MARIADB_JDBC_DRIVER;
        }

        if (url.startsWith("jdbc:redshift:")) {
            return "com.amazon.redshift.jdbc4.Driver";
        }

        return null;
    }

    /**
     * Detects the correct Jdbc driver for this Jdbc url.
     *
     * @param url The Jdbc url.
     * @return The Jdbc driver.
     */
    private String detectDriverForUrl(String url) {
        if (url.startsWith("jdbc:db2:")) {
            return "com.ibm.db2.jcc.DB2Driver";
        }

        if (url.startsWith("jdbc:derby://")) {
            return "org.apache.derby.jdbc.ClientDriver";
        }

        if (url.startsWith("jdbc:derby:")) {
            return "org.apache.derby.jdbc.EmbeddedDriver";
        }

        if (url.startsWith("jdbc:h2:")) {
            return "org.h2.Driver";
        }

        if (url.startsWith("jdbc:hsqldb:")) {
            return "org.hsqldb.jdbcDriver";
        }

        if (url.startsWith("jdbc:sqlite:")) {
            if (new FeatureDetector(classLoader).isAndroidAvailable()) {
                return "org.sqldroid.SQLDroidDriver";
            }
            return "org.sqlite.JDBC";
        }

        if (url.startsWith("jdbc:sqldroid:")) {
            return "org.sqldroid.SQLDroidDriver";
        }

        if (url.startsWith(MYSQL_JDBC_URL_PREFIX)) {
            return "com.mysql.cj.jdbc.Driver";
        }

        if (url.startsWith("jdbc:mariadb:")) {
            return MARIADB_JDBC_DRIVER;
        }

        if (url.startsWith("jdbc:google:")) {
            return "com.mysql.jdbc.GoogleDriver";
        }

        if (url.startsWith(ORACLE_JDBC_URL_PREFIX)) {
            return "oracle.jdbc.OracleDriver";
        }

        if (url.startsWith("jdbc:edb:")) {
            return "com.edb.Driver";
        }

        if (url.startsWith("jdbc:phoenix")) {
            return "org.apache.phoenix.jdbc.PhoenixDriver";
        }

        if (url.startsWith("jdbc:postgresql:")) {
            // The old format of Redshift JDBC urls is the same as PostgreSQL, and Redshift can still use the same JDBC driver:
            return "org.postgresql.Driver";
        }

        if (url.startsWith("jdbc:redshift:")) {
            // The new format of Redshift JDBC urls, using the new Redshift-specific JDBC driver:
            return "com.amazon.redshift.jdbc41.Driver";
        }

        if (url.startsWith("jdbc:jtds:")) {
            return "net.sourceforge.jtds.jdbc.Driver";
        }

        if (url.startsWith("jdbc:sqlserver:")) {
            return "com.microsoft.sqlserver.jdbc.SQLServerDriver";
        }

        if (url.startsWith("jdbc:vertica:")) {
            return "com.vertica.jdbc.Driver";
        }

        if (url.startsWith("jdbc:sap:")) {
            return "com.sap.db.jdbc.Driver";
        }
<<<<<<< HEAD
                                                                                                                                                                                                                                                                                               
=======

>>>>>>> bf9f79a9
        if (url.startsWith("jdbc:pivotal:greenplum:")) {
            return "com.pivotal.jdbc.GreenplumDriver";
        }
        
        if (url.startsWith("jdbc:neo4j:")) {
            return "org.flywaydb.core.internal.dbsupport.neo4j.Neo4JMigrationDriver";
        }

        return null;
    }

    /**
     * @return the JDBC Driver instance to use.
     */
    public Driver getDriver() {
        return this.driver;
    }

    /**
     * @return the JDBC URL to use for connecting through the Driver.
     */
    public String getUrl() {
        return this.url;
    }

    /**
     * @return the JDBC user to use for connecting through the Driver.
     */
    public String getUser() {
        return this.user;
    }

    /**
     * @return the JDBC password to use for connecting through the Driver.
     */
    public String getPassword() {
        return this.password;
    }

    /**
     * @return The (optional) sql statements to execute to initialize a connection immediately after obtaining it.
     */
    public String[] getInitSqls() {
        return initSqls;
    }

    /**
     * This implementation delegates to {@code getConnectionFromDriver},
     * using the default user and password of this DataSource.
     *
     * @see #getConnectionFromDriver(String, String)
     */
    @Override
    public Connection getConnection() throws SQLException {
        return getConnectionFromDriver(getUser(), getPassword());
    }

    /**
     * This implementation delegates to {@code getConnectionFromDriver},
     * using the given user and password.
     *
     * @see #getConnectionFromDriver(String, String)
     */
    @Override
    public Connection getConnection(String username, String password) throws SQLException {
        return getConnectionFromDriver(username, password);
    }


    /**
     * Build properties for the Driver, including the given user and password (if any),
     * and obtain a corresponding Connection.
     *
     * @param username the name of the user
     * @param password the password to use
     * @return the obtained Connection
     * @throws SQLException in case of failure
     * @see java.sql.Driver#connect(String, java.util.Properties)
     */
    protected Connection getConnectionFromDriver(String username, String password) throws SQLException {
        Properties props = new Properties(this.defaultProps);
        if (username != null) {
            props.setProperty("user", username);
        }
        if (password != null) {
            props.setProperty("password", password);
        }
        int retries = 0;
        Connection connection = null;
        do {
            try {
                connection = driver.connect(url, props);
            } catch (SQLRecoverableException e) {
                if (++retries >= 10) {
                    throw new FlywaySqlException(
                            "Unable to obtain Jdbc connection from DataSource (" + url + ") for user '" + user + "': " + e.getMessage(), e);
                }
                Throwable rootCause = ExceptionUtils.getRootCause(e);
                String msg = "Connection error: " + e.getMessage();
                if (rootCause != null && rootCause != e) {
                    msg += " (caused by " + rootCause.getMessage() + ")";
                }
                LOG.warn(msg + " Retrying in 1 sec...");
            } catch (SQLException e) {
                throw new FlywaySqlException(
                        "Unable to obtain Jdbc connection from DataSource (" + url + ") for user '" + user + "': " + e.getMessage(), e);
            }
        } while (connection == null);


        for (String initSql : initSqls) {
            Statement statement = null;
            try {
                statement = connection.createStatement();
                statement.execute(initSql);
            } finally {
                JdbcUtils.closeStatement(statement);
            }
        }

        connection.setAutoCommit(autoCommit);

        return connection;
    }

    /**
     * @return Whether connection should have auto commit activated or not. Default: {@code true}
     */
    public boolean isAutoCommit() {
        return autoCommit;
    }

    /**
     * @param autoCommit Whether connection should have auto commit activated or not. Default: {@code true}
     */
    public void setAutoCommit(boolean autoCommit) {
        this.autoCommit = autoCommit;
    }

    public int getLoginTimeout() throws SQLException {
        return 0;
    }

    public void setLoginTimeout(int timeout) throws SQLException {
        throw new UnsupportedOperationException("setLoginTimeout");
    }

    public PrintWriter getLogWriter() {
        throw new UnsupportedOperationException("getLogWriter");
    }

    public void setLogWriter(PrintWriter pw) throws SQLException {
        throw new UnsupportedOperationException("setLogWriter");
    }

    public <T> T unwrap(Class<T> iface) throws SQLException {
        throw new UnsupportedOperationException("unwrap");
    }

    public boolean isWrapperFor(Class<?> iface) throws SQLException {
        return DataSource.class.equals(iface);
    }

    public Logger getParentLogger() {
        throw new UnsupportedOperationException("getParentLogger");
    }
}<|MERGE_RESOLUTION|>--- conflicted
+++ resolved
@@ -333,11 +333,7 @@
         if (url.startsWith("jdbc:sap:")) {
             return "com.sap.db.jdbc.Driver";
         }
-<<<<<<< HEAD
-                                                                                                                                                                                                                                                                                               
-=======
-
->>>>>>> bf9f79a9
+
         if (url.startsWith("jdbc:pivotal:greenplum:")) {
             return "com.pivotal.jdbc.GreenplumDriver";
         }
