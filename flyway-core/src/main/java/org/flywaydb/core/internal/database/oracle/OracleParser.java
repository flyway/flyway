/*
 * Copyright 2010-2020 Boxfuse GmbH
 *
 * Licensed under the Apache License, Version 2.0 (the "License");
 * you may not use this file except in compliance with the License.
 * You may obtain a copy of the License at
 *
 *         http://www.apache.org/licenses/LICENSE-2.0
 *
 * Unless required by applicable law or agreed to in writing, software
 * distributed under the License is distributed on an "AS IS" BASIS,
 * WITHOUT WARRANTIES OR CONDITIONS OF ANY KIND, either express or implied.
 * See the License for the specific language governing permissions and
 * limitations under the License.
 */
package org.flywaydb.core.internal.database.oracle;

import org.flywaydb.core.api.FlywayException;
import org.flywaydb.core.api.configuration.Configuration;

import org.flywaydb.core.internal.parser.*;
import org.flywaydb.core.internal.resource.ResourceProvider;
import org.flywaydb.core.internal.sqlscript.Delimiter;
import org.flywaydb.core.internal.sqlscript.ParsedSqlStatement;
import org.flywaydb.core.internal.util.StringUtils;

import java.io.IOException;
import java.io.Reader;
import java.util.Arrays;
import java.util.List;
import java.util.regex.Pattern;

public class OracleParser extends Parser {





    /**
     * Default delimiter of PL/SQL blocks and statements.
     */
    private static final Delimiter PLSQL_DELIMITER = new Delimiter("/", true



    );

    /**
     * Current delimiter of PL/SQL blocks and statements. This member is initialized from configuration. If no
     * oracle.plSqlDelimiter is specified in the configuration, the default delimiter for PL/SQL blocks is used.
     */
    private final Delimiter plSqlDelimiter;



    private static final Pattern PLSQL_PACKAGE_BODY_REGEX = Pattern.compile(
            "^CREATE(\\sOR\\sREPLACE)?(\\s(NON)?EDITIONABLE)?\\sPACKAGE\\sBODY\\s.*\\s(IS|AS)");
    private static final StatementType PLSQL_PACKAGE_BODY_STATEMENT = new StatementType();

    private static final Pattern PLSQL_PACKAGE_DEFINITION_REGEX = Pattern.compile(
            "^CREATE(\\sOR\\sREPLACE)?(\\s(NON)?EDITIONABLE)?\\sPACKAGE\\s.*\\s(IS|AS)");

    private static final Pattern PLSQL_VIEW_REGEX = Pattern.compile(
            "^CREATE(\\sOR\\sREPLACE)?(\\s(NON)?EDITIONABLE)?\\sVIEW\\s.*\\sAS\\sWITH\\s(PROCEDURE|FUNCTION)");
    private static final StatementType PLSQL_VIEW_STATEMENT = new StatementType();

    private static final Pattern PLSQL_REGEX = Pattern.compile(
            "^CREATE(\\sOR\\sREPLACE)?(\\s(NON)?EDITIONABLE)?\\s(FUNCTION|PROCEDURE|TYPE|TRIGGER)");
    private static final Pattern DECLARE_BEGIN_REGEX = Pattern.compile("^DECLARE|BEGIN|WITH");
    private static final StatementType PLSQL_STATEMENT = new StatementType();

    private static final Pattern JAVA_REGEX = Pattern.compile(
            "^CREATE(\\sOR\\sREPLACE)?(\\sAND\\s(RESOLVE|COMPILE))?(\\sNOFORCE)?\\sJAVA\\s(SOURCE|RESOURCE|CLASS)");
    private static final StatementType PLSQL_JAVA_STATEMENT = new StatementType();

    private static Pattern toRegex(String... commands) {
        return Pattern.compile(toRegexPattern(commands));
    }

    private static String toRegexPattern(String... commands) {
        return "^(" + StringUtils.arrayToDelimitedString("|", commands) + ")";
    }




































































































    public OracleParser(Configuration configuration






            , ParsingContext parsingContext
    ) {
        super(configuration, parsingContext, 3);

        String plSqlDelimiter = configuration.getPlSqlDelimiter();
        if (plSqlDelimiter != null && plSqlDelimiter.equals(";")) {
            throw new FlywayException(
                    "The PL/SQL delimiter cannot be '" + plSqlDelimiter
                            + "'. Please change the oracle.plsqlDelimiter in your config file or disable this property if you are not using any PL/SQL block."
            );
        }
        this.plSqlDelimiter = plSqlDelimiter == null ? PLSQL_DELIMITER : new Delimiter(plSqlDelimiter, true);





    }


















    @Override
    protected ParsedSqlStatement createStatement(PeekingReader reader, Recorder recorder,
                                                 int statementPos, int statementLine, int statementCol,
                                                 int nonCommentPartPos, int nonCommentPartLine, int nonCommentPartCol,
                                                 StatementType statementType, boolean canExecuteInTransaction,
                                                 Delimiter delimiter, String sql



    ) throws IOException {















































        if (PLSQL_VIEW_STATEMENT == statementType) {
            sql = sql.trim();

            // Strip extra semicolon to avoid issues with WITH statements containing PL/SQL
            if (sql.endsWith(";")) {
                sql = sql.substring(0, sql.length() - 1);
            }
        }

        return super.createStatement(reader, recorder, statementPos, statementLine, statementCol,
                nonCommentPartPos, nonCommentPartLine, nonCommentPartCol,
                statementType, canExecuteInTransaction, delimiter, sql



        );
    }

    @Override
    protected StatementType detectStatementType(String simplifiedStatement) {
        if (PLSQL_PACKAGE_BODY_REGEX.matcher(simplifiedStatement).matches()) {
            return PLSQL_PACKAGE_BODY_STATEMENT;
        }

        if (PLSQL_REGEX.matcher(simplifiedStatement).matches()
                || PLSQL_PACKAGE_DEFINITION_REGEX.matcher(simplifiedStatement).matches()
                || DECLARE_BEGIN_REGEX.matcher(simplifiedStatement).matches()) {
            return PLSQL_STATEMENT;
        }

        if (JAVA_REGEX.matcher(simplifiedStatement).matches()) {
            return PLSQL_JAVA_STATEMENT;
        }

        if (PLSQL_VIEW_REGEX.matcher(simplifiedStatement).matches()) {
            return PLSQL_VIEW_STATEMENT;
        }




































        return super.detectStatementType(simplifiedStatement);
    }

    @Override
    protected boolean shouldDiscard(Token token, boolean nonCommentPartSeen) {
        // Discard dangling PL/SQL / delimiters
        return ("/".equals(token.getText()) && !nonCommentPartSeen) || super.shouldDiscard(token, nonCommentPartSeen);
    }

    @Override
    protected void adjustDelimiter(ParserContext context, StatementType statementType) {
<<<<<<< HEAD
        if (statementType == PLSQL_STATEMENT || statementType == PLSQL_VIEW_STATEMENT) {
            context.setDelimiter(plSqlDelimiter);
=======
        if (statementType == PLSQL_STATEMENT || statementType == PLSQL_VIEW_STATEMENT || statementType == PLSQL_JAVA_STATEMENT
            || statementType == PLSQL_PACKAGE_BODY_STATEMENT) {
            context.setDelimiter(PLSQL_DELIMITER);
>>>>>>> f77ba938




        } else {
            context.setDelimiter(super.getDelimiter());
        }
    }













    @Override
    protected boolean shouldAdjustBlockDepth(ParserContext context, Token token) {
        // Package bodies can have an unbalanced BEGIN without END in the initialisation section.
        TokenType tokenType = token.getType();
        if (context.getStatementType() == PLSQL_PACKAGE_BODY_STATEMENT && (TokenType.EOF == tokenType || TokenType.DELIMITER == tokenType)) {
            return true;
        }

        // In Oracle, symbols { } affect the block depth in embedded Java code
        if (token.getType() == TokenType.SYMBOL && context.getStatementType() == PLSQL_JAVA_STATEMENT) {
            return true;
        }
        
        return super.shouldAdjustBlockDepth(context, token);
    }

    // These words increase the block depth - unless preceded by END (in which case the END will decrease the block depth)
    private static final List<String> CONTROL_FLOW_KEYWORDS = Arrays.asList("IF", "LOOP", "CASE");

    @Override
    protected void adjustBlockDepth(ParserContext context, List<Token> tokens, Token keyword) {
        String keywordText = keyword.getText();

        // In embedded Java code we judge the end of a class definition by the depth of braces.
        // We ignore normal SQL keywords as Java code can contain arbitrary identifiers.
        if (context.getStatementType() == PLSQL_JAVA_STATEMENT) {
            if ("{".equals(keywordText)) {
                context.increaseBlockDepth();
            } else if ("}".equals(keywordText)) {
                context.decreaseBlockDepth();
            }
            return;
        }

        int parensDepth = keyword.getParensDepth();

        if ("BEGIN".equals(keywordText)
                || (CONTROL_FLOW_KEYWORDS.contains(keywordText) && !containsWithinLast(1, tokens, parensDepth, "END"))
                || ("TRIGGER".equals(keywordText) && containsWithinLast(1, tokens, parensDepth, "COMPOUND"))
                || (("AS".equals(keywordText) || "IS".equals(keywordText)) && (
                containsWithinLast(4, tokens, parensDepth, "PACKAGE")
                        || containsWithinLast(3, tokens, parensDepth, "PACKAGE", "BODY")
                        || containsWithinLast(3, tokens, parensDepth, "TYPE", "BODY")))
        ) {
            context.increaseBlockDepth();
        } else if ("END".equals(keywordText)) {
            context.decreaseBlockDepth();
        }

        // Package bodies can have an unbalanced BEGIN without END in the initialisation section. This allows us
        // to exit the package even though we are still at block depth 1 due to the BEGIN.
        TokenType tokenType = keyword.getType();
        if (context.getStatementType() == PLSQL_PACKAGE_BODY_STATEMENT && (TokenType.EOF == tokenType || TokenType.DELIMITER == tokenType) && context.getBlockDepth() == 1) {
            context.decreaseBlockDepth();
            return;
        }
    }

    @Override
    protected boolean isDelimiter(String peek, ParserContext context, int col) {
        Delimiter delimiter = context.getDelimiter();

        // Only consider alone-on-line delimiters (such as "/" for PL/SQL) if
        // we're at the top level and it's the first character on the line
        if (delimiter.isAloneOnLine() && (context.getBlockDepth() > 0 || col > 1)) {
            return false;
        }







        return super.isDelimiter(peek, context, col);
    }














    @Override
    protected boolean isAlternativeStringLiteral(String peek) {
        if (peek.length() < 3) {
            return false;
        }
        // Oracle's quoted-literal syntax is introduced by q (case-insensitive) followed by a literal surrounded by
        // any of !!, [], {}, (), <> provided the selected pair do not appear in the literal string; the others may do.
        char firstChar = peek.charAt(0);
        return (firstChar == 'q' || firstChar == 'Q') && peek.charAt(1) == '\'';
    }

    @Override
    protected Token handleAlternativeStringLiteral(PeekingReader reader, ParserContext context, int pos, int line, int col) throws IOException {
        reader.swallow(2);
        String closeQuote = computeAlternativeCloseQuote((char) reader.read());
        reader.swallowUntilExcluding(closeQuote);
        reader.swallow(closeQuote.length());
        return new Token(TokenType.STRING, pos, line, col, null, null, context.getParensDepth());
    }

    private String computeAlternativeCloseQuote(char specialChar) {
        switch (specialChar) {
            case '!':
                return "!'";
            case '[':
                return "]'";
            case '(':
                return ")'";
            case '{':
                return "}'";
            case '<':
                return ">'";
            default:
                return specialChar + "'";
        }
    }
}<|MERGE_RESOLUTION|>--- conflicted
+++ resolved
@@ -364,14 +364,9 @@
 
     @Override
     protected void adjustDelimiter(ParserContext context, StatementType statementType) {
-<<<<<<< HEAD
-        if (statementType == PLSQL_STATEMENT || statementType == PLSQL_VIEW_STATEMENT) {
+        if (statementType == PLSQL_STATEMENT || statementType == PLSQL_VIEW_STATEMENT || statementType == PLSQL_JAVA_STATEMENT
+                || statementType == PLSQL_PACKAGE_BODY_STATEMENT) {
             context.setDelimiter(plSqlDelimiter);
-=======
-        if (statementType == PLSQL_STATEMENT || statementType == PLSQL_VIEW_STATEMENT || statementType == PLSQL_JAVA_STATEMENT
-            || statementType == PLSQL_PACKAGE_BODY_STATEMENT) {
-            context.setDelimiter(PLSQL_DELIMITER);
->>>>>>> f77ba938
 
 
 
