--- conflicted
+++ resolved
@@ -370,13 +370,6 @@
 
 
     @Override
-<<<<<<< HEAD
-    protected boolean isDelimiter(String peek, Delimiter delimiter) {
-        if (delimiter.isAloneOnLine()) {
-            String delimiterText = delimiter.getDelimiter();
-            return peek.startsWith(delimiterText)
-                    && (peek.length() == delimiterText.length() || isNewline(peek.charAt(1)));
-=======
     protected void adjustBlockDepth(ParserContext context, List<Token> tokens, Token keyword) {
         String keywordText = keyword.getText();
 
@@ -391,7 +384,6 @@
             context.increaseBlockDepth();
         } else if ("END".equals(keywordText)) {
             context.decreaseBlockDepth();
->>>>>>> e26b7fe9
         }
     }
 
