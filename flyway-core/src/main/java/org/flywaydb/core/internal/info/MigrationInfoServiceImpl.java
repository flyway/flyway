/*
 * Copyright 2010-2020 Boxfuse GmbH
 *
 * Licensed under the Apache License, Version 2.0 (the "License");
 * you may not use this file except in compliance with the License.
 * You may obtain a copy of the License at
 *
 *         http://www.apache.org/licenses/LICENSE-2.0
 *
 * Unless required by applicable law or agreed to in writing, software
 * distributed under the License is distributed on an "AS IS" BASIS,
 * WITHOUT WARRANTIES OR CONDITIONS OF ANY KIND, either express or implied.
 * See the License for the specific language governing permissions and
 * limitations under the License.
 */
package org.flywaydb.core.internal.info;

import org.flywaydb.core.api.*;
import org.flywaydb.core.api.configuration.Configuration;
import org.flywaydb.core.api.logging.Log;
import org.flywaydb.core.api.logging.LogFactory;
import org.flywaydb.core.api.resolver.Context;
import org.flywaydb.core.api.resolver.MigrationResolver;
import org.flywaydb.core.api.resolver.ResolvedMigration;
<<<<<<< HEAD
import org.flywaydb.core.internal.scanner.Scanner;
=======
import org.flywaydb.core.internal.output.InfoOutput;
import org.flywaydb.core.internal.output.InfoOutputFactory;
>>>>>>> 85917b38
import org.flywaydb.core.internal.schemahistory.AppliedMigration;
import org.flywaydb.core.internal.schemahistory.SchemaHistory;
import org.flywaydb.core.internal.util.Pair;

import java.util.ArrayList;
import java.util.Collection;
import java.util.Collections;
import java.util.HashSet;
import java.util.List;
import java.util.Map;
import java.util.Map.Entry;
import java.util.Objects;
import java.util.Set;
import java.util.TreeMap;

/**
 * Default implementation of MigrationInfoService.
 */
public class MigrationInfoServiceImpl implements MigrationInfoService {
    /**
     * The migration resolver for available migrations.
     */
    private final MigrationResolver migrationResolver;

    private final Context context;

    /**
     * The schema history table for applied migrations.
     */
    private final SchemaHistory schemaHistory;

    /**
     * The target version up to which to retrieve the info.
     */
    private MigrationVersion target;

    /**
     * Allows migrations to be run "out of order".
     * <p>If you already have versions 1 and 3 applied, and now a version 2 is found,
     * it will be applied too instead of being ignored.</p>
     * <p>(default: {@code false})</p>
     */
    private boolean outOfOrder;

    /**
     * Whether pending migrations are allowed.
     */
    private final boolean pending;

    /**
     * Whether missing migrations are allowed.
     */
    private final boolean missing;

    /**
     * Whether ignored migrations are allowed.
     */
    private final boolean ignored;

    /**
     * Whether future migrations are allowed.
     */
    private final boolean future;

    /**
     * The migrations infos calculated at the last refresh.
     */
    private List<MigrationInfoImpl> migrationInfos;

    /**
     * Creates a new MigrationInfoServiceImpl.
     *
     * @param migrationResolver The migration resolver for available migrations.
     * @param schemaHistory     The schema history table for applied migrations.
     * @param configuration     The current configuration.
     * @param target            The target version up to which to retrieve the info.
     * @param outOfOrder        Allows migrations to be run "out of order".
     * @param pending           Whether pending migrations are allowed.
     * @param missing           Whether missing migrations are allowed.
     * @param ignored           Whether ignored migrations are allowed.
     * @param future            Whether future migrations are allowed.
     */
    public MigrationInfoServiceImpl(MigrationResolver migrationResolver,
                                    SchemaHistory schemaHistory, final Configuration configuration,
                                    MigrationVersion target, boolean outOfOrder,
                                    boolean pending, boolean missing, boolean ignored, boolean future) {
        this.migrationResolver = migrationResolver;
        this.schemaHistory = schemaHistory;
        this.context = new Context() {
            @Override
            public Configuration getConfiguration() {
                return configuration;
            }
        };
        this.target = target;
        this.outOfOrder = outOfOrder;
        this.pending = pending;
        this.missing = missing;
        this.ignored = ignored;
        this.future = future;
    }

    /**
     * Refreshes the info about all known migrations from both the classpath and the DB.
     */
    public void refresh() {
        Collection<ResolvedMigration> resolvedMigrations = migrationResolver.resolveMigrations(context);
        List<AppliedMigration> appliedMigrations = schemaHistory.allAppliedMigrations();

        MigrationInfoContext context = new MigrationInfoContext();
        context.outOfOrder = outOfOrder;
        context.pending = pending;
        context.missing = missing;
        context.ignored = ignored;
        context.future = future;
        context.target = target;

        boolean isIntermediateMigrationApplied = false;
        List<Pair<AppliedMigration, AppliedMigrationAttributes>> appliedVersioned = new ArrayList<>();
        List<AppliedMigration> appliedRepeatable = new ArrayList<>();
        for (AppliedMigration appliedMigration : appliedMigrations) {
            MigrationVersion version = appliedMigration.getVersion();
            if (version == null) {
                appliedRepeatable.add(appliedMigration);
                continue;
            }
            if (appliedMigration.getType() == MigrationType.SCHEMA) {
                context.schema = version;
            }
            if (appliedMigration.getType() == MigrationType.BASELINE) {
                context.baseline = version;
            }
            if (appliedMigration.getType().isIntermediateBaseline()) {
                context.baseline = version;
                isIntermediateMigrationApplied = true;
            }





            appliedVersioned.add(Pair.of(appliedMigration, new AppliedMigrationAttributes()));
        }

        for (Pair<AppliedMigration, AppliedMigrationAttributes> av : appliedVersioned) {
            MigrationVersion version = av.getLeft().getVersion();
            if (version != null) {
                if (version.compareTo(context.lastApplied) > 0) {



                        context.lastApplied = version;



                } else {
                    av.getRight().outOfOrder = true;
                }
            }
        }

        if (MigrationVersion.CURRENT == target) {
            context.target = context.lastApplied;
        }

        Map<Pair<MigrationVersion, Boolean>, ResolvedMigration> resolvedVersioned = new TreeMap<>();
        Map<String, ResolvedMigration> resolvedRepeatable = new TreeMap<>();
        ResolvedMigration pendingIntermediateBaselineMigration = null;

        for (ResolvedMigration resolvedMigration : resolvedMigrations) {
            MigrationVersion version = resolvedMigration.getVersion();
            if (version != null) {
                if (version.compareTo(context.lastResolved) > 0) {
                    context.lastResolved = version;
                }
                if (resolvedMigration.getType().isIntermediateBaseline()) {
                	if (!isIntermediateMigrationApplied
                			&& context.lastApplied == MigrationVersion.EMPTY
                			&& version.compareTo(context.pendingIntermediateBaseline) > 0)  {
	                	context.pendingIntermediateBaseline = version;
	                	pendingIntermediateBaselineMigration = resolvedMigration;
                	}
                } else {
	                //noinspection RedundantConditionalExpression
	                resolvedVersioned.put(Pair.of(version,
	
	
	
	                                false), resolvedMigration);
                }
            } else {
                resolvedRepeatable.put(resolvedMigration.getDescription(), resolvedMigration);
            }
        }

        List<MigrationInfoImpl> migrationInfos1 = new ArrayList<>();
        Set<ResolvedMigration> pendingResolvedVersioned = new HashSet<>(resolvedVersioned.values());

        for (Pair<AppliedMigration, AppliedMigrationAttributes> av : appliedVersioned) {
            ResolvedMigration resolvedMigration = resolvedVersioned.get(Pair.of(av.getLeft().getVersion(), av.getLeft().getType().isUndo()));
            if (resolvedMigration != null



            ) {
                pendingResolvedVersioned.remove(resolvedMigration);
            }
            migrationInfos1.add(new MigrationInfoImpl(resolvedMigration, av.getLeft(), context, av.getRight().outOfOrder



            ));
        }

        boolean intermediateBaselineExists = MigrationVersion.EMPTY != context.pendingIntermediateBaseline; 
        for (ResolvedMigration prv : pendingResolvedVersioned) {
        	if (intermediateBaselineExists 
        			&& prv.getVersion().compareTo(context.pendingIntermediateBaseline) <= 0) continue;

            migrationInfos1.add(new MigrationInfoImpl(prv, null, context, false



            ));
        }

        if (intermediateBaselineExists) {
            migrationInfos1.add(new MigrationInfoImpl(pendingIntermediateBaselineMigration, null, context, false



            ));
        }


        for (AppliedMigration appliedRepeatableMigration : appliedRepeatable) {
            if (!context.latestRepeatableRuns.containsKey(appliedRepeatableMigration.getDescription())
                    || (appliedRepeatableMigration.getInstalledRank() > context.latestRepeatableRuns.get(appliedRepeatableMigration.getDescription()))) {
                context.latestRepeatableRuns.put(appliedRepeatableMigration.getDescription(), appliedRepeatableMigration.getInstalledRank());
            }
        }

        Set<ResolvedMigration> pendingResolvedRepeatable = new HashSet<>(resolvedRepeatable.values());
        for (AppliedMigration appliedRepeatableMigration : appliedRepeatable) {
            ResolvedMigration resolvedMigration = resolvedRepeatable.get(appliedRepeatableMigration.getDescription());
            int latestRank = context.latestRepeatableRuns.get(appliedRepeatableMigration.getDescription());
            if (resolvedMigration != null && appliedRepeatableMigration.getInstalledRank() == latestRank
                    && Objects.equals(appliedRepeatableMigration.getChecksum(), resolvedMigration.getChecksum())) {
                pendingResolvedRepeatable.remove(resolvedMigration);
            }
            migrationInfos1.add(new MigrationInfoImpl(resolvedMigration, appliedRepeatableMigration, context, false



            ));
        }

        for (ResolvedMigration prr : pendingResolvedRepeatable) {
            migrationInfos1.add(new MigrationInfoImpl(prr, null, context, false



            ));
        }

        Collections.sort(migrationInfos1);
        migrationInfos = migrationInfos1;
    }

























    @Override
    public MigrationInfo[] all() {
        return migrationInfos.toArray(new MigrationInfo[0]);
    }

    @Override
    public MigrationInfo current() {
        MigrationInfo current = null;
        for (MigrationInfoImpl migrationInfo : migrationInfos) {
            if (migrationInfo.getState().isApplied()




                    && migrationInfo.getVersion() != null
                    && (current == null || migrationInfo.getVersion().compareTo(current.getVersion()) > 0)) {
                current = migrationInfo;
            }
        }
        if (current != null) {
            return current;
        }

        // If no versioned migration has been applied so far, fall back to the latest repeatable one
        for (int i = migrationInfos.size() - 1; i >= 0; i--) {
            MigrationInfoImpl migrationInfo = migrationInfos.get(i);
            if (migrationInfo.getState().isApplied()




            ) {
                return migrationInfo;
            }
        }

        return null;
    }

    @Override
    public MigrationInfoImpl[] pending() {
        List<MigrationInfoImpl> pendingMigrations = new ArrayList<>();
        for (MigrationInfoImpl migrationInfo : migrationInfos) {
            if (MigrationState.PENDING == migrationInfo.getState()) {
                pendingMigrations.add(migrationInfo);
            }
        }

        return pendingMigrations.toArray(new MigrationInfoImpl[0]);
    }

    @Override
    public MigrationInfoImpl[] applied() {
        List<MigrationInfoImpl> appliedMigrations = new ArrayList<>();
        for (MigrationInfoImpl migrationInfo : migrationInfos) {
            if (migrationInfo.getState().isApplied()) {
                appliedMigrations.add(migrationInfo);
            }
        }

        return appliedMigrations.toArray(new MigrationInfoImpl[0]);
    }

    /**
     * Retrieves the full set of infos about the migrations resolved on the classpath.
     *
     * @return The resolved migrations. An empty array if none.
     */
    public MigrationInfo[] resolved() {
        List<MigrationInfo> resolvedMigrations = new ArrayList<>();
        for (MigrationInfo migrationInfo : migrationInfos) {
            if (migrationInfo.getState().isResolved()) {
                resolvedMigrations.add(migrationInfo);
            }
        }

        return resolvedMigrations.toArray(new MigrationInfo[0]);
    }

    /**
     * Retrieves the full set of infos about the migrations that failed.
     *
     * @return The failed migrations. An empty array if none.
     */
    public MigrationInfo[] failed() {
        List<MigrationInfo> failedMigrations = new ArrayList<>();
        for (MigrationInfo migrationInfo : migrationInfos) {
            if (migrationInfo.getState().isFailed()) {
                failedMigrations.add(migrationInfo);
            }
        }

        return failedMigrations.toArray(new MigrationInfo[0]);
    }

    /**
     * Retrieves the full set of infos about future migrations applied to the DB.
     *
     * @return The future migrations. An empty array if none.
     */
    public MigrationInfo[] future() {
        List<MigrationInfo> futureMigrations = new ArrayList<>();
        for (MigrationInfo migrationInfo : migrationInfos) {
            if (((migrationInfo.getState() == MigrationState.FUTURE_SUCCESS)
                    || (migrationInfo.getState() == MigrationState.FUTURE_FAILED))




            ) {
                futureMigrations.add(migrationInfo);
            }
        }

        return futureMigrations.toArray(new MigrationInfo[0]);
    }

    /**
     * Retrieves the full set of infos about out of order migrations applied to the DB.
     *
     * @return The out of order migrations. An empty array if none.
     */
    public MigrationInfo[] outOfOrder() {
        List<MigrationInfo> outOfOrderMigrations = new ArrayList<>();
        for (MigrationInfo migrationInfo : migrationInfos) {
            if (migrationInfo.getState() == MigrationState.OUT_OF_ORDER) {
                outOfOrderMigrations.add(migrationInfo);
            }
        }

        return outOfOrderMigrations.toArray(new MigrationInfo[0]);
    }




















    /**
     * Validate all migrations for consistency.
     *
     * @return The error message, or {@code null} if everything is fine.
     */
    public String validate() {
        StringBuilder builder = new StringBuilder();
        boolean hasFailures = false;

        for (MigrationInfoImpl migrationInfo : migrationInfos) {
            String message = migrationInfo.validate();
            if (message != null) {
                if (!hasFailures)
                    builder.append("\n");

                builder.append(message + "\n");
                hasFailures = true;
            }
        }
        return (hasFailures) ? builder.toString() : null;
    }

    @Override
    public InfoOutput getInfoOutput() {
        InfoOutputFactory infoOutputFactory = new InfoOutputFactory();
        return infoOutputFactory.create(this.context.getConfiguration(), this.all(), this.current());
    }
}<|MERGE_RESOLUTION|>--- conflicted
+++ resolved
@@ -1,5 +1,5 @@
 /*
- * Copyright 2010-2020 Boxfuse GmbH
+ * Copyright 2010-2020 Redgate Software Ltd
  *
  * Licensed under the Apache License, Version 2.0 (the "License");
  * you may not use this file except in compliance with the License.
@@ -22,12 +22,9 @@
 import org.flywaydb.core.api.resolver.Context;
 import org.flywaydb.core.api.resolver.MigrationResolver;
 import org.flywaydb.core.api.resolver.ResolvedMigration;
-<<<<<<< HEAD
-import org.flywaydb.core.internal.scanner.Scanner;
-=======
 import org.flywaydb.core.internal.output.InfoOutput;
 import org.flywaydb.core.internal.output.InfoOutputFactory;
->>>>>>> 85917b38
+import org.flywaydb.core.internal.scanner.Scanner;
 import org.flywaydb.core.internal.schemahistory.AppliedMigration;
 import org.flywaydb.core.internal.schemahistory.SchemaHistory;
 import org.flywaydb.core.internal.util.Pair;
@@ -275,7 +272,7 @@
             ResolvedMigration resolvedMigration = resolvedRepeatable.get(appliedRepeatableMigration.getDescription());
             int latestRank = context.latestRepeatableRuns.get(appliedRepeatableMigration.getDescription());
             if (resolvedMigration != null && appliedRepeatableMigration.getInstalledRank() == latestRank
-                    && Objects.equals(appliedRepeatableMigration.getChecksum(), resolvedMigration.getChecksum())) {
+                    && resolvedMigration.checksumMatches(appliedRepeatableMigration.getChecksum())) {
                 pendingResolvedRepeatable.remove(resolvedMigration);
             }
             migrationInfos1.add(new MigrationInfoImpl(resolvedMigration, appliedRepeatableMigration, context, false
