--- conflicted
+++ resolved
@@ -42,62 +42,6 @@
     private static final Log LOG = LogFactory.getLog(DriverDataSource.class);
 
     /**
-<<<<<<< HEAD
-     * The driver types that flyway supports. Contains the jdbc prefix and the driver class name.
-     *
-     * NOTE: The drivers will be matched in order, from the top of this enum down.
-     */
-    public enum DriverType {
-        DB2("jdbc:db2:", "com.ibm.db2.jcc.DB2Driver"),
-        DERBY_CLIENT("jdbc:derby://", "org.apache.derby.jdbc.ClientDriver"),
-        DERBY_EMBEDDED("jdbc:derby:", "org.apache.derby.jdbc.EmbeddedDriver"),
-        FIREBIRD("jdbc:firebird:", "org.firebirdsql.jdbc.FBDriver"),
-        FIREBIRD_SQL("jdbc:firebirdsql:", "org.firebirdsql.jdbc.FBDriver"),
-        H2("jdbc:h2:", "org.h2.Driver"),
-        HSQL("jdbc:hsqldb:", "org.hsqldb.jdbcDriver"),
-        INFORMIX("jdbc:informix-sqli:", "com.informix.jdbc.IfxDriver"),
-        JTDS("jdbc:jtds:", "net.sourceforge.jtds.jdbc.Driver"),
-        MARIADB("jdbc:mariadb:", "org.mariadb.jdbc.Driver"),
-        MYSQL("jdbc:mysql:", "com.mysql.cj.jdbc.Driver"),
-        MYSQL_GOOGLE("jdbc:google:", "com.mysql.jdbc.GoogleDriver"),
-        ORACLE("jdbc:oracle", "oracle.jdbc.OracleDriver"),
-        POSTGRESQL("jdbc:postgresql:", "org.postgresql.Driver"),
-        REDSHIFT("jdbc:redshift:", "com.amazon.redshift.jdbc42.Driver"),
-        SAPHANA("jdbc:sap:", "com.sap.db.jdbc.Driver"),
-        SNOWFLAKE("jdbc:snowflake:", "net.snowflake.client.jdbc.SnowflakeDriver"),
-        SQLDROID("jdbc:sqldroid:", "org.sqldroid.SQLDroidDriver"),
-        SQLLITE("jdbc:sqlite:", "org.sqlite.JDBC"),
-        SQLSERVER("jdbc:sqlserver:", "com.microsoft.sqlserver.jdbc.SQLServerDriver"),
-        SYBASE("jdbc:sybase:", "com.sybase.jdbc4.jdbc.SybDriver"),
-        EXASOL("jdbc:exa:", "com.exasol.jdbc.EXADriver"),
-        TEST_CONTAINERS("jdbc:tc:", "org.testcontainers.jdbc.ContainerDatabaseDriver");
-
-        DriverType(String prefix, String driverClass) {
-            this.prefix = prefix;
-            this.driverClass = driverClass;
-        }
-
-        public String prefix;
-        public String driverClass;
-
-        public boolean matches(String url) {
-            return url.startsWith(prefix);
-        }
-    }
-
-    private static final String MYSQL_LEGACY_JDBC_DRIVER = "com.mysql.jdbc.Driver";
-    private static final String REDSHIFT_JDBC4_DRIVER = "com.amazon.redshift.jdbc4.Driver";
-    private static final String REDSHIFT_JDBC41_DRIVER = "com.amazon.redshift.jdbc41.Driver";
-
-    /**
-     * The name of the application that created the connection. This is useful for databases that allow setting this
-     * in order to easily correlate individual application with database connections.
-     */
-    private static final String APPLICATION_NAME = "Flyway by Redgate";
-
-    /**
-=======
->>>>>>> f0244f40
      * The JDBC Driver instance to use.
      */
     private Driver driver;
