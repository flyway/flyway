/*
 * Copyright 2010-2020 Redgate Software Ltd
 *
 * Licensed under the Apache License, Version 2.0 (the "License");
 * you may not use this file except in compliance with the License.
 * You may obtain a copy of the License at
 *
 *         http://www.apache.org/licenses/LICENSE-2.0
 *
 * Unless required by applicable law or agreed to in writing, software
 * distributed under the License is distributed on an "AS IS" BASIS,
 * WITHOUT WARRANTIES OR CONDITIONS OF ANY KIND, either express or implied.
 * See the License for the specific language governing permissions and
 * limitations under the License.
 */
package org.flywaydb.core.internal.jdbc;

import org.flywaydb.core.api.ErrorCode;
import org.flywaydb.core.api.FlywayException;
import org.flywaydb.core.api.logging.Log;
import org.flywaydb.core.api.logging.LogFactory;
import org.flywaydb.core.internal.util.ClassUtils;
import org.flywaydb.core.internal.util.FeatureDetector;
import org.flywaydb.core.internal.util.StringUtils;

import javax.sql.DataSource;
import java.io.PrintWriter;
import java.sql.Connection;
import java.sql.Driver;
import java.sql.SQLException;
import java.util.Properties;
import java.util.logging.Logger;
import java.util.regex.Pattern;

/**
 * YAGNI: The simplest DataSource implementation that works for Flyway.
 */
public class DriverDataSource implements DataSource {
    private static final Log LOG = LogFactory.getLog(DriverDataSource.class);

<<<<<<< HEAD
    private static final String CLICKHOUSE_JDBC_URL_PREFIX = "jdbc:clickhouse:";
    private static final String DB2_JDBC_URL_PREFIX = "jdbc:db2:";
    private static final String DERBY_CLIENT_JDBC_URL_PREFIX = "jdbc:derby://";
    private static final String DERBY_EMBEDDED_JDBC_URL_PREFIX = "jdbc:derby:";
    private static final String FIREBIRD_JDBC_DRIVER = "org.firebirdsql.jdbc.FBDriver";
    private static final String FIREBIRD_JDBC_URL = "jdbc:firebird:";
    private static final String FIREBIRDSQL_JDBC_URL = "jdbc:firebirdsql:";
    private static final String MARIADB_JDBC_DRIVER = "org.mariadb.jdbc.Driver";
    private static final String MARIADB_JDBC_URL_PREFIX = "jdbc:mariadb:";
    private static final String MYSQL_JDBC_DRIVER = "com.mysql.cj.jdbc.Driver";
    private static final String MYSQL_GOOGLE_JDBC_DRIVER = "com.mysql.jdbc.GoogleDriver";
=======
    /**
     * The driver types that flyway supports. Contains the jdbc prefix and the driver class name.
     *
     * NOTE: The drivers will be matched in order, from the top of this enum down.
     */
    public enum DriverType {
        DB2("jdbc:db2:", "com.ibm.db2.jcc.DB2Driver"),
        DERBY_CLIENT("jdbc:derby://", "org.apache.derby.jdbc.ClientDriver"),
        DERBY_EMBEDDED("jdbc:derby:", "org.apache.derby.jdbc.EmbeddedDriver"),
        FIREBIRD("jdbc:firebird:", "org.firebirdsql.jdbc.FBDriver"),
        FIREBIRD_SQL("jdbc:firebirdsql:", "org.firebirdsql.jdbc.FBDriver"),
        H2("jdbc:h2:", "org.h2.Driver"),
        HSQL("jdbc:hsqldb:", "org.hsqldb.jdbcDriver"),
        INFORMIX("jdbc:informix-sqli:", "com.informix.jdbc.IfxDriver"),
        JTDS("jdbc:jtds:", "net.sourceforge.jtds.jdbc.Driver"),
        MARIADB("jdbc:mariadb:", "org.mariadb.jdbc.Driver"),
        MYSQL("jdbc:mysql:", "com.mysql.cj.jdbc.Driver"),
        MYSQL_GOOGLE("jdbc:google:", "com.mysql.jdbc.GoogleDriver"),
        ORACLE("jdbc:oracle", "oracle.jdbc.OracleDriver"),
        POSTGRESQL("jdbc:postgresql:", "org.postgresql.Driver"),
        REDSHIFT("jdbc:redshift:", "com.amazon.redshift.jdbc42.Driver"),
        SAPHANA("jdbc:sap:", "com.sap.db.jdbc.Driver"),
        SNOWFLAKE("jdbc:snowflake:", "net.snowflake.client.jdbc.SnowflakeDriver"),
        SQLDROID("jdbc:sqldroid:", "org.sqldroid.SQLDroidDriver"),
        SQLLITE("jdbc:sqlite:", "org.sqlite.JDBC"),
        SQLSERVER("jdbc:sqlserver:", "com.microsoft.sqlserver.jdbc.SQLServerDriver"),
        SYBASE("jdbc:sybase:", "com.sybase.jdbc4.jdbc.SybDriver"),
        TEST_CONTAINERS("jdbc:tc:", "org.testcontainers.jdbc.ContainerDatabaseDriver");

        DriverType(String prefix, String driverClass) {
            this.prefix = prefix;
            this.driverClass = driverClass;
        }

        public String prefix;
        public String driverClass;

        public boolean matches(String url) {
            return url.startsWith(prefix);
        }
    }

>>>>>>> fffe6c3d
    private static final String MYSQL_LEGACY_JDBC_DRIVER = "com.mysql.jdbc.Driver";
    private static final String REDSHIFT_JDBC4_DRIVER = "com.amazon.redshift.jdbc4.Driver";
    private static final String REDSHIFT_JDBC41_DRIVER = "com.amazon.redshift.jdbc41.Driver";

    /**
     * The name of the application that created the connection. This is useful for databases that allow setting this
     * in order to easily correlate individual application with database connections.
     */
    private static final String APPLICATION_NAME = "Flyway by Redgate";

    /**
     * The JDBC Driver instance to use.
     */
    private Driver driver;

    /**
     * The JDBC URL to use for connecting through the Driver.
     */
    private final String url;

    /**
     * The detected type of the driver.
     */
    private final DriverType type;

    /**
     * The JDBC user to use for connecting through the Driver.
     */
    private final String user;

    /**
     * The JDBC password to use for connecting through the Driver.
     */
    private final String password;

    /**
     * The properties to be passed to a new connection.
     */
    private final Properties defaultProps;

    /**
     * The ClassLoader to use.
     */
    private final ClassLoader classLoader;

    /**
     * Whether connection should have auto commit activated or not. Default: {@code true}
     */
    private boolean autoCommit = true;

    /**
     * Creates a new DriverDataSource.
     *
     * @param classLoader The ClassLoader to use.
     * @param driverClass The name of the JDBC Driver class to use. {@code null} for url-based autodetection.
     * @param url         The JDBC URL to use for connecting through the Driver. (required)
     * @param user        The JDBC user to use for connecting through the Driver.
     * @param password    The JDBC password to use for connecting through the Driver.
     * @throws FlywayException when the datasource could not be created.
     */
    public DriverDataSource(ClassLoader classLoader, String driverClass, String url, String user, String password) throws FlywayException {
        this(classLoader, driverClass, url, user, password, new Properties());
    }

    /**
     * Creates a new DriverDataSource.
     *
     * @param classLoader The ClassLoader to use.
     * @param driverClass The name of the JDBC Driver class to use. {@code null} for url-based autodetection.
     * @param url         The JDBC URL to use for connecting through the Driver. (required)
     * @param user        The JDBC user to use for connecting through the Driver.
     * @param password    The JDBC password to use for connecting through the Driver.
     * @param props       The properties to pass to the connection.
     * @throws FlywayException when the datasource could not be created.
     */
    public DriverDataSource(ClassLoader classLoader, String driverClass, String url, String user, String password,
                            Properties props) throws FlywayException {
        this.classLoader = classLoader;
        this.url = detectFallbackUrl(url);
        this.type = detectDriverTypeForUrl(url);

        if (!StringUtils.hasLength(driverClass)) {
            if (type == null) {
                throw new FlywayException("Unable to autodetect JDBC driver for url: " + url);
            }

            driverClass = detectDriverForType(type);
        }

        this.defaultProps = new Properties(props);
        this.defaultProps.putAll(detectPropsForType(type));

        try {
            this.driver = ClassUtils.instantiate(driverClass, classLoader);
        } catch (FlywayException e) {
            String backupDriverClass = detectBackupDriverForType(type);
            if (backupDriverClass == null) {
                throw new FlywayException("Unable to instantiate JDBC driver: " + driverClass
                        + " => Check whether the jar file is present", e,
                        ErrorCode.JDBC_DRIVER);
            }
            try {
                this.driver = ClassUtils.instantiate(backupDriverClass, classLoader);
            } catch (Exception e1) {
                // Only report original exception about primary driver
                throw new FlywayException(
                        "Unable to instantiate JDBC driver: " + driverClass + " => Check whether the jar file is present", e,
                        ErrorCode.JDBC_DRIVER);
            }
        }

        this.user = detectFallbackUser(user);
        this.password = detectFallbackPassword(password);
    }

    /**
     * Detects a fallback url in case this one is missing.
     *
     * @param url The url to check.
     * @return The url to use.
     */
    private String detectFallbackUrl(String url) {
        if (!StringUtils.hasText(url)) {
            // Attempt fallback to the automatically provided Boxfuse database URL (https://boxfuse.com/docs/databases#envvars)
            String boxfuseDatabaseUrl = System.getenv("BOXFUSE_DATABASE_URL");
            if (StringUtils.hasText(boxfuseDatabaseUrl)) {
                return boxfuseDatabaseUrl;
            }

            throw new FlywayException("Missing required JDBC URL. Unable to create DataSource!");
        }

        if (!url.toLowerCase().startsWith("jdbc:")) {
            throw new FlywayException("Invalid JDBC URL (should start with jdbc:) : " + url);
        }
        return url;
    }

    /**
     * Detects a fallback user in case this one is missing.
     *
     * @param user The user to check.
     * @return The user to use.
     */
    private String detectFallbackUser(String user) {
        if (!StringUtils.hasText(user)) {
            // Attempt fallback to the automatically provided Boxfuse database user (https://boxfuse.com/docs/databases#envvars)
            String boxfuseDatabaseUser = System.getenv("BOXFUSE_DATABASE_USER");
            if (StringUtils.hasText(boxfuseDatabaseUser)) {
                return boxfuseDatabaseUser;
            }
        }
        return user;
    }

    /**
     * Detects whether a user is required from configuration. This may not be the case if the driver supports
     * other authentication mechanisms, or supports the user being encoded in the URL
     *
     * @param url The url to check
     * @return false if a username needs to be provided
     */
    public static boolean detectUserRequiredByUrl(String url) {
        // Using Snowflake private-key auth instead of password allows user to be passed on URL
        if (DriverDataSource.DriverType.SNOWFLAKE.matches(url)
                || DriverDataSource.DriverType.POSTGRESQL.matches(url)) {
            return !url.contains("user=");
        }
        if (DriverDataSource.DriverType.SQLSERVER.matches(url)) {
            return !url.contains("integratedSecurity=")
                    && !url.contains("authentication=ActiveDirectoryIntegrated")
                    && !url.contains("authentication=ActiveDirectoryMSI");
        }
        if (DriverDataSource.DriverType.ORACLE.matches(url)) {
            // Oracle usernames/passwords can be 1-30 chars, can only contain alphanumerics and # _ $
            Pattern pattern = Pattern.compile("^jdbc:oracle:thin:[a-zA-Z0-9#_$]+/[a-zA-Z0-9#_$]+@//.*");
            return !pattern.matcher(url).matches();
        }
        return true;
    }

    /**
     * Detects whether a password is required from configuration. This may not be the case if the driver supports
     * other authentication mechanisms, or supports the password being encoded in the URL
     *
     * @param url The url to check
     * @return false if a username needs to be provided
     */
    public static boolean detectPasswordRequiredByUrl(String url) {
        // Using Snowflake private-key auth instead of password
        if (DriverDataSource.DriverType.SNOWFLAKE.matches(url)) {
            return !url.contains("private_key_file=");
        }
        // Postgres supports password in URL
        if (DriverDataSource.DriverType.POSTGRESQL.matches(url)) {
            return !url.contains("password=");
        }
        if (DriverDataSource.DriverType.SQLSERVER.matches(url)) {
            return !url.contains("integratedSecurity=")
                    && !url.contains("authentication=ActiveDirectoryIntegrated")
                    && ! url.contains("authentication=ActiveDirectoryMSI");
        }
        if (DriverDataSource.DriverType.ORACLE.matches(url)) {
            // Oracle usernames/passwords can be 1-30 chars, can only contain alphanumerics and # _ $
            Pattern pattern = Pattern.compile("^jdbc:oracle:thin:[a-zA-Z0-9#_$]+/[a-zA-Z0-9#_$]+@//.*");
            return !pattern.matcher(url).matches();
        }
        return true;
    }

    /**
     * Detects a fallback password in case this one is missing.
     *
     * @param password The password to check.
     * @return The password to use.
     */
    private String detectFallbackPassword(String password) {
        if (!StringUtils.hasText(password)) {
            // Attempt fallback to the automatically provided Boxfuse database password (https://boxfuse.com/docs/databases#envvars)
            String boxfuseDatabasePassword = System.getenv("BOXFUSE_DATABASE_PASSWORD");
            if (StringUtils.hasText(boxfuseDatabasePassword)) {
                return boxfuseDatabasePassword;
            }
        }
        return password;
    }

    /**
     * Detect the default connection properties for this driver type.
     *
     * @param type The driver type.
     * @return The properties.
     */
    private Properties detectPropsForType(DriverType type) {
        Properties result = new Properties();

        if (DriverType.ORACLE.equals(type)) {
            String osUser = System.getProperty("user.name");
            result.put("v$session.osuser", osUser.substring(0, Math.min(osUser.length(), 30)));
            result.put("v$session.program", APPLICATION_NAME);
            result.put("oracle.net.keepAlive", "true");
            String oobb = ClassUtils.getStaticFieldValue("oracle.jdbc.OracleConnection", "CONNECTION_PROPERTY_THIN_NET_DISABLE_OUT_OF_BAND_BREAK", classLoader);
            result.put(oobb, "true");
        } else if (DriverType.SQLSERVER.equals(type)) {
            result.put("applicationName", APPLICATION_NAME);
        } else if (DriverType.POSTGRESQL.equals(type)) {
            result.put("ApplicationName", APPLICATION_NAME);
        } else if (DriverType.MYSQL.equals(type) || DriverType.MARIADB.equals(type)) {
            result.put("connectionAttributes", "program_name:" + APPLICATION_NAME);
        } else if (DriverType.DB2.equals(type)) {
            result.put("clientProgramName", APPLICATION_NAME);
            result.put("retrieveMessagesFromServerOnGetMessage", "true");
        } else if (DriverType.SYBASE.equals(type)) {
            result.put("APPLICATIONNAME", APPLICATION_NAME);
        } else if (DriverType.SAPHANA.equals(type)) {
            result.put("SESSIONVARIABLE:APPLICATION", APPLICATION_NAME);
        } else if (DriverType.FIREBIRD_SQL.equals(type) || DriverType.FIREBIRD.equals(type)) {
            result.put("processName", APPLICATION_NAME);
        }


        return result;
    }

    /**
     * Detects the driver type for the url by checking the start of the url against the DriverType prefixes
     * @param url The url to check
     * @return The detected driver type
     */
    private DriverType detectDriverTypeForUrl(String url) {
        for (DriverType type : DriverType.values()) {
            if (type.matches(url)) {
                return type;
            }
        }

        return null;
    }

    /**
     * Retrieves a second choice backup driver for a given driver type, in case the primary driver is not available.
     *
     * @param type The detected driver type.
     * @return The JDBC driver. {@code null} if none.
     */
    private String detectBackupDriverForType(DriverType type) {
        if (DriverType.MYSQL.equals(type) && ClassUtils.isPresent(MYSQL_LEGACY_JDBC_DRIVER, classLoader)) {
            return MYSQL_LEGACY_JDBC_DRIVER;
        }

        if (DriverType.MYSQL.equals(type) && ClassUtils.isPresent(DriverType.MARIADB.driverClass, classLoader)) {
            LOG.warn("You are attempting to connect to a MySQL database using the MariaDB driver." +
                    " This is known to cause issues." +
                    " An upgrade to Oracle's MySQL JDBC driver is highly recommended.");
            return DriverType.MARIADB.driverClass;
        }

        if (DriverType.REDSHIFT.equals(type)) {
            if (ClassUtils.isPresent(REDSHIFT_JDBC41_DRIVER, classLoader)) {
                return REDSHIFT_JDBC41_DRIVER;
            }
            return REDSHIFT_JDBC4_DRIVER;
        }

        return null;
    }

    /**
     * Detects the correct Jdbc driver for this driver type.
     *
     * @param type The detected driver type.
     * @return The Jdbc driver.
     */
<<<<<<< HEAD
    private String detectDriverForUrl(String url) {
        if (url.startsWith(TEST_CONTAINERS_JDBC_URL_PREFIX)) {
            return TEST_CONTAINERS_JDBC_DRIVER;
        }

        if (url.startsWith(CLICKHOUSE_JDBC_URL_PREFIX)) {
            return "ru.yandex.clickhouse.ClickHouseDriver";
        }

        if (url.startsWith(DB2_JDBC_URL_PREFIX)) {
            return "com.ibm.db2.jcc.DB2Driver";
        }

        if (url.startsWith(DERBY_CLIENT_JDBC_URL_PREFIX)) {
            return "org.apache.derby.jdbc.ClientDriver";
        }

        if (url.startsWith(DERBY_EMBEDDED_JDBC_URL_PREFIX)) {
            return "org.apache.derby.jdbc.EmbeddedDriver";
        }

        if (url.startsWith("jdbc:h2:")) {
            return "org.h2.Driver";
        }

        if (url.startsWith("jdbc:hsqldb:")) {
            return "org.hsqldb.jdbcDriver";
        }

        if (url.startsWith("jdbc:sqlite:")) {
=======
    private String detectDriverForType(DriverType type) {
        if (DriverType.SQLLITE.equals(type)) {
>>>>>>> fffe6c3d
            if (new FeatureDetector(classLoader).isAndroidAvailable()) {
                return DriverType.SQLDROID.driverClass;
            }
        }

<<<<<<< HEAD
        if (url.startsWith(REDSHIFT_JDBC_URL_PREFIX)) {
            return "com.amazon.redshift.jdbc42.Driver";
        }

        if (url.startsWith("jdbc:clickhouse:")) {
            return "ru.yandex.clickhouse.ClickHouseDriver";
        }

        if (url.startsWith("jdbc:jtds:")) {
            return "net.sourceforge.jtds.jdbc.Driver";
        }

        if (url.startsWith(SYBASE_JDBC_URL_PREFIX)) {
            return "com.sybase.jdbc4.jdbc.SybDriver";
        }

        if (url.startsWith(SQLSERVER_JDBC_URL_PREFIX)) {
            return "com.microsoft.sqlserver.jdbc.SQLServerDriver";
        }

        if (url.startsWith(SAPHANA_JDBC_URL_PREFIX)) {
            return "com.sap.db.jdbc.Driver";
        }

        if (url.startsWith(SNOWFLAKE_JDBC_URL_PREFIX)) {
            return "net.snowflake.client.jdbc.SnowflakeDriver";
        }

        if (url.startsWith("jdbc:informix-sqli:")) {
            return "com.informix.jdbc.IfxDriver";
        }

        if (url.startsWith(FIREBIRDSQL_JDBC_URL) || url.startsWith(FIREBIRD_JDBC_URL)) {
            return FIREBIRD_JDBC_DRIVER;
        }

        return null;
=======
        return type.driverClass;
>>>>>>> fffe6c3d
    }

    /**
     * @return the JDBC Driver instance to use.
     */
    public Driver getDriver() {
        return this.driver;
    }

    /**
     * @return the JDBC URL to use for connecting through the Driver.
     */
    public String getUrl() {
        return this.url;
    }

    /**
     * @return the JDBC user to use for connecting through the Driver.
     */
    public String getUser() {
        return this.user;
    }

    /**
     * @return the JDBC password to use for connecting through the Driver.
     */
    public String getPassword() {
        return this.password;
    }

    /**
     * This implementation delegates to {@code getConnectionFromDriver},
     * using the default user and password of this DataSource.
     *
     * @see #getConnectionFromDriver(String, String)
     */
    @Override
    public Connection getConnection() throws SQLException {
        return getConnectionFromDriver(getUser(), getPassword());
    }

    /**
     * This implementation delegates to {@code getConnectionFromDriver},
     * using the given user and password.
     *
     * @see #getConnectionFromDriver(String, String)
     */
    @Override
    public Connection getConnection(String username, String password) throws SQLException {
        return getConnectionFromDriver(username, password);
    }


    /**
     * Build properties for the Driver, including the given user and password (if any),
     * and obtain a corresponding Connection.
     *
     * @param username the name of the user
     * @param password the password to use
     * @return the obtained Connection
     * @throws SQLException in case of failure
     * @see java.sql.Driver#connect(String, java.util.Properties)
     */
    protected Connection getConnectionFromDriver(String username, String password) throws SQLException {
        Properties props = new Properties(this.defaultProps);
        if (username != null) {
            props.setProperty("user", username);
        }
        if (password != null) {
            props.setProperty("password", password);
        }

        Connection connection = driver.connect(url, props);
        if (connection == null) {
            throw new FlywayException("Unable to connect to " + url);
        }
        connection.setAutoCommit(autoCommit);
        return connection;
    }

    /**
     * @return Whether connection should have auto commit activated or not. Default: {@code true}
     */
    public boolean isAutoCommit() {
        return autoCommit;
    }

    /**
     * @param autoCommit Whether connection should have auto commit activated or not. Default: {@code true}
     */
    public void setAutoCommit(boolean autoCommit) {
        this.autoCommit = autoCommit;
    }

    @Override
    public int getLoginTimeout() {
        return 0;
    }

    @Override
    public void setLoginTimeout(int timeout) {
        unsupportedMethod("setLoginTimeout");
    }

    @Override
    public PrintWriter getLogWriter() {
        unsupportedMethod("getLogWriter");
        return null;
    }

    @Override
    public void setLogWriter(PrintWriter pw) {
        unsupportedMethod("setLogWriter");
    }

    @Override
    public <T> T unwrap(Class<T> iface) {
        unsupportedMethod("unwrap");
        return null;
    }

    @Override
    public boolean isWrapperFor(Class<?> iface) {
        return DataSource.class.equals(iface);
    }

    @Override
    public Logger getParentLogger() {
        unsupportedMethod("getParentLogger");
        return null;
    }

    private void unsupportedMethod(String methodName) {
        throw new UnsupportedOperationException(methodName);
    }

    /**
     * Shutdown the database that was opened (only applicable to embedded databases that require this).
     */
    public void shutdownDatabase() {
        if (DriverType.DERBY_EMBEDDED.equals(type)) {
            try {
                int i = url.indexOf(";");
                String shutdownUrl = (i < 0 ? url : url.substring(0, i)) + ";shutdown=true";

                driver.connect(shutdownUrl, new Properties());
            } catch (SQLException e) {
                LOG.debug("Expected error on Derby Embedded Database shutdown: " + e.getMessage());
            }
        }
    }
}<|MERGE_RESOLUTION|>--- conflicted
+++ resolved
@@ -38,19 +38,9 @@
 public class DriverDataSource implements DataSource {
     private static final Log LOG = LogFactory.getLog(DriverDataSource.class);
 
-<<<<<<< HEAD
+    //todo !!!!!!!!!!!!!!!!
     private static final String CLICKHOUSE_JDBC_URL_PREFIX = "jdbc:clickhouse:";
-    private static final String DB2_JDBC_URL_PREFIX = "jdbc:db2:";
-    private static final String DERBY_CLIENT_JDBC_URL_PREFIX = "jdbc:derby://";
-    private static final String DERBY_EMBEDDED_JDBC_URL_PREFIX = "jdbc:derby:";
-    private static final String FIREBIRD_JDBC_DRIVER = "org.firebirdsql.jdbc.FBDriver";
-    private static final String FIREBIRD_JDBC_URL = "jdbc:firebird:";
-    private static final String FIREBIRDSQL_JDBC_URL = "jdbc:firebirdsql:";
-    private static final String MARIADB_JDBC_DRIVER = "org.mariadb.jdbc.Driver";
-    private static final String MARIADB_JDBC_URL_PREFIX = "jdbc:mariadb:";
-    private static final String MYSQL_JDBC_DRIVER = "com.mysql.cj.jdbc.Driver";
-    private static final String MYSQL_GOOGLE_JDBC_DRIVER = "com.mysql.jdbc.GoogleDriver";
-=======
+
     /**
      * The driver types that flyway supports. Contains the jdbc prefix and the driver class name.
      *
@@ -93,7 +83,6 @@
         }
     }
 
->>>>>>> fffe6c3d
     private static final String MYSQL_LEGACY_JDBC_DRIVER = "com.mysql.jdbc.Driver";
     private static final String REDSHIFT_JDBC4_DRIVER = "com.amazon.redshift.jdbc4.Driver";
     private static final String REDSHIFT_JDBC41_DRIVER = "com.amazon.redshift.jdbc41.Driver";
@@ -407,87 +396,25 @@
      * @param type The detected driver type.
      * @return The Jdbc driver.
      */
-<<<<<<< HEAD
-    private String detectDriverForUrl(String url) {
-        if (url.startsWith(TEST_CONTAINERS_JDBC_URL_PREFIX)) {
-            return TEST_CONTAINERS_JDBC_DRIVER;
-        }
-
+    private String detectDriverForType(DriverType type) {
+        //todo: !!!!!!!
         if (url.startsWith(CLICKHOUSE_JDBC_URL_PREFIX)) {
             return "ru.yandex.clickhouse.ClickHouseDriver";
         }
 
-        if (url.startsWith(DB2_JDBC_URL_PREFIX)) {
-            return "com.ibm.db2.jcc.DB2Driver";
-        }
-
-        if (url.startsWith(DERBY_CLIENT_JDBC_URL_PREFIX)) {
-            return "org.apache.derby.jdbc.ClientDriver";
-        }
-
-        if (url.startsWith(DERBY_EMBEDDED_JDBC_URL_PREFIX)) {
-            return "org.apache.derby.jdbc.EmbeddedDriver";
-        }
-
-        if (url.startsWith("jdbc:h2:")) {
-            return "org.h2.Driver";
-        }
-
-        if (url.startsWith("jdbc:hsqldb:")) {
-            return "org.hsqldb.jdbcDriver";
-        }
-
-        if (url.startsWith("jdbc:sqlite:")) {
-=======
-    private String detectDriverForType(DriverType type) {
+
         if (DriverType.SQLLITE.equals(type)) {
->>>>>>> fffe6c3d
             if (new FeatureDetector(classLoader).isAndroidAvailable()) {
                 return DriverType.SQLDROID.driverClass;
             }
         }
 
-<<<<<<< HEAD
-        if (url.startsWith(REDSHIFT_JDBC_URL_PREFIX)) {
-            return "com.amazon.redshift.jdbc42.Driver";
-        }
-
+        //todo: !!!!!!!!!
         if (url.startsWith("jdbc:clickhouse:")) {
             return "ru.yandex.clickhouse.ClickHouseDriver";
         }
 
-        if (url.startsWith("jdbc:jtds:")) {
-            return "net.sourceforge.jtds.jdbc.Driver";
-        }
-
-        if (url.startsWith(SYBASE_JDBC_URL_PREFIX)) {
-            return "com.sybase.jdbc4.jdbc.SybDriver";
-        }
-
-        if (url.startsWith(SQLSERVER_JDBC_URL_PREFIX)) {
-            return "com.microsoft.sqlserver.jdbc.SQLServerDriver";
-        }
-
-        if (url.startsWith(SAPHANA_JDBC_URL_PREFIX)) {
-            return "com.sap.db.jdbc.Driver";
-        }
-
-        if (url.startsWith(SNOWFLAKE_JDBC_URL_PREFIX)) {
-            return "net.snowflake.client.jdbc.SnowflakeDriver";
-        }
-
-        if (url.startsWith("jdbc:informix-sqli:")) {
-            return "com.informix.jdbc.IfxDriver";
-        }
-
-        if (url.startsWith(FIREBIRDSQL_JDBC_URL) || url.startsWith(FIREBIRD_JDBC_URL)) {
-            return FIREBIRD_JDBC_DRIVER;
-        }
-
-        return null;
-=======
         return type.driverClass;
->>>>>>> fffe6c3d
     }
 
     /**
