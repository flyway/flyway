/*
 * Copyright 2010-2017 Boxfuse GmbH
 *
 * Licensed under the Apache License, Version 2.0 (the "License");
 * you may not use this file except in compliance with the License.
 * You may obtain a copy of the License at
 *
 *         http://www.apache.org/licenses/LICENSE-2.0
 *
 * Unless required by applicable law or agreed to in writing, software
 * distributed under the License is distributed on an "AS IS" BASIS,
 * WITHOUT WARRANTIES OR CONDITIONS OF ANY KIND, either express or implied.
 * See the License for the specific language governing permissions and
 * limitations under the License.
 */
package org.flywaydb.core.migration;

import org.flywaydb.core.Flyway;
import org.flywaydb.core.api.MigrationInfo;
import org.flywaydb.core.api.MigrationType;
import org.flywaydb.core.internal.dbsupport.DbSupport;
import org.flywaydb.core.internal.dbsupport.DbSupportFactory;
import org.flywaydb.core.internal.dbsupport.JdbcTemplate;
import org.flywaydb.core.internal.util.jdbc.JdbcUtils;
import org.flywaydb.core.api.logging.Log;
import org.flywaydb.core.api.logging.LogFactory;
import org.junit.Before;
import org.junit.BeforeClass;
import org.junit.Test;

import javax.sql.DataSource;
import java.io.File;
import java.io.FileInputStream;
import java.sql.Connection;
import java.util.Properties;

import static org.junit.Assert.assertEquals;
import static org.junit.Assert.assertNull;

/**
 * Test to demonstrate the migration functionality using H2.
 */
@SuppressWarnings({"JavaDoc"})
public abstract class ConcurrentMigrationTestCase {
    private static final Log LOG = LogFactory.getLog(ConcurrentMigrationTestCase.class);

    /**
     * The number of threads to use in this test.
     */
    private static final int NUM_THREADS = 10;

    protected static Properties customProperties = new Properties();

    /**
     * The quoted schema placeholder for the tests.
     */
    private String schemaQuoted;

    /**
     * Error message in case the concurrent test has failed.
     */
    private String error;

    /**
     * The datasource to use for concurrent migration tests.
     */
    private DataSource concurrentMigrationDataSource;

    /**
     * The instance under test.
     */
    private Flyway flyway;
    private String schemaName;

<<<<<<< HEAD
    @Before
    public void setUp() throws Exception {
=======
    @BeforeClass
    public static void loadProperties() throws Exception {
        File customPropertiesFile = new File(System.getProperty("user.home") + "/flyway-mediumtests.properties");
        if (customPropertiesFile.canRead()) {
            customProperties.load(new FileInputStream(customPropertiesFile));
        }
    }

    @Before
    public void setUp() throws Exception {
        concurrentMigrationDataSource = createDataSource(customProperties);

        Connection connection = concurrentMigrationDataSource.getConnection();
        final DbSupport dbSupport = DbSupportFactory.createDbSupport(connection, false);
        schemaName = getSchemaName(dbSupport);
        schemaQuoted = dbSupport.quote(schemaName);
        connection.close();

>>>>>>> ac266f42
        flyway = createFlyway();
        flyway.clean();

        if (needsBaseline()) {
            flyway.baseline();
        }
    }

    protected boolean needsBaseline() {
        return false;
    }

    protected String getBasedir() {
        return "migration/concurrent";
    }

    protected String getSchemaName(DbSupport dbSupport) {
        return "concurrent_test";
    }

    /**
     * Creates the datasource for this testcase based on these optional custom properties from the user home.
     *
     * @param customProperties The optional custom properties.
     * @return The new datasource.
     */
    protected abstract DataSource createDataSource(Properties customProperties) throws Exception;

    @Test
    public void migrateConcurrently() throws Exception {
        Runnable runnable = new Runnable() {
            public void run() {
                try {
                    createFlyway().migrate();
                } catch (Exception e) {
                    LOG.error("Migrate failed", e);
                    error = e.getMessage();
                }
            }
        };

        Thread[] threads = new Thread[NUM_THREADS];
        for (int i = 0; i < NUM_THREADS; i++) {
            threads[i] = new Thread(runnable);
        }
        for (int i = 0; i < NUM_THREADS; i++) {
            threads[i].start();
        }
        for (int i = 0; i < NUM_THREADS; i++) {
            threads[i].join();
        }

        assertNull(error, error);
        final MigrationInfo[] applied = flyway.info().applied();
        int expected = 4;
        if (applied[0].getType() == MigrationType.SCHEMA) {
            expected++;
        }
        if (needsBaseline()) {
            expected++;
        }
        assertEquals(expected, applied.length);
        assertEquals("2.0", flyway.info().current().getVersion().toString());
        assertEquals(0, flyway.migrate());

        Connection connection = null;
        try {
            connection = concurrentMigrationDataSource.getConnection();
            assertEquals(2, new JdbcTemplate(connection, 0).queryForInt(
                    "SELECT COUNT(*) FROM " + schemaQuoted + ".test_user"));
        } finally {
            JdbcUtils.closeConnection(connection);
        }
    }

    private Flyway createFlyway() throws Exception {
        File customPropertiesFile = new File(System.getProperty("user.home") + "/flyway-mediumtests.properties");
        Properties customProperties = new Properties();
        if (customPropertiesFile.canRead()) {
            customProperties.load(new FileInputStream(customPropertiesFile));
        }
        concurrentMigrationDataSource = createDataSource(customProperties);
        Connection connection = concurrentMigrationDataSource.getConnection();
        final DbSupport dbSupport = DbSupportFactory.createDbSupport(connection, false);
        schemaName = getSchemaName(dbSupport);
        schemaQuoted = dbSupport.quote(schemaName);
        connection.close();

        Flyway newFlyway = new Flyway();
        newFlyway.configure(customProperties);
        newFlyway.setDataSource(concurrentMigrationDataSource);
        newFlyway.setLocations(getBasedir());
        newFlyway.setSchemas(schemaName);
        newFlyway.getPlaceholders().put("schema", schemaQuoted);
        newFlyway.setBaselineVersionAsString("0.1");

        return newFlyway;
    }
}<|MERGE_RESOLUTION|>--- conflicted
+++ resolved
@@ -32,6 +32,9 @@
 import java.io.File;
 import java.io.FileInputStream;
 import java.sql.Connection;
+import java.sql.SQLException;
+import java.util.HashMap;
+import java.util.Map;
 import java.util.Properties;
 
 import static org.junit.Assert.assertEquals;
@@ -72,10 +75,6 @@
     private Flyway flyway;
     private String schemaName;
 
-<<<<<<< HEAD
-    @Before
-    public void setUp() throws Exception {
-=======
     @BeforeClass
     public static void loadProperties() throws Exception {
         File customPropertiesFile = new File(System.getProperty("user.home") + "/flyway-mediumtests.properties");
@@ -94,7 +93,6 @@
         schemaQuoted = dbSupport.quote(schemaName);
         connection.close();
 
->>>>>>> ac266f42
         flyway = createFlyway();
         flyway.clean();
 
@@ -170,27 +168,17 @@
         }
     }
 
-    private Flyway createFlyway() throws Exception {
-        File customPropertiesFile = new File(System.getProperty("user.home") + "/flyway-mediumtests.properties");
-        Properties customProperties = new Properties();
-        if (customPropertiesFile.canRead()) {
-            customProperties.load(new FileInputStream(customPropertiesFile));
-        }
-        concurrentMigrationDataSource = createDataSource(customProperties);
-        Connection connection = concurrentMigrationDataSource.getConnection();
-        final DbSupport dbSupport = DbSupportFactory.createDbSupport(connection, false);
-        schemaName = getSchemaName(dbSupport);
-        schemaQuoted = dbSupport.quote(schemaName);
-        connection.close();
-
+    private Flyway createFlyway() throws SQLException {
         Flyway newFlyway = new Flyway();
-        newFlyway.configure(customProperties);
         newFlyway.setDataSource(concurrentMigrationDataSource);
         newFlyway.setLocations(getBasedir());
         newFlyway.setSchemas(schemaName);
-        newFlyway.getPlaceholders().put("schema", schemaQuoted);
+
+        Map<String, String> placeholders = new HashMap<String, String>();
+        placeholders.put("schema", schemaQuoted);
+
+        newFlyway.setPlaceholders(placeholders);
         newFlyway.setBaselineVersionAsString("0.1");
-
         return newFlyway;
     }
 }