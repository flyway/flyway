--- conflicted
+++ resolved
@@ -261,247 +261,71 @@
         </plugins>
     </reporting>
 
-<<<<<<< HEAD
-
-
-
-
-
-
-
-
-
-
-
-
-
-
-
-
-
-
-
-
-
-
-
-
-
-
-
-
-
-
-
-
-
-
-
-
-
-
-
-
-
-
-
-
-
-
-
-
-
-
-
-
-
-
-
-
-
-
-
-
-
-
-
-
-
-
-
-=======
-    <profiles>
-        <profile>
-            <id>EmbeddedDBTest</id>
-            <activation>
-                <activeByDefault>true</activeByDefault>
-            </activation>
-            <build>
-                <plugins>
-                    <plugin>
-                        <artifactId>maven-failsafe-plugin</artifactId>
-                        <configuration>
-                            <excludedGroups>org.flywaydb.core.DbCategory$InstallableDB</excludedGroups>
-                        </configuration>
-                    </plugin>
-                </plugins>
-            </build>
-        </profile>
-        <profile>
-            <id>InstallableDBTest</id>
-            <activation>
-                <activeByDefault>true</activeByDefault>
-            </activation>
-            <build>
-                <plugins>
-                    <plugin>
-                        <artifactId>maven-failsafe-plugin</artifactId>
-                        <configuration>
-                            <excludedGroups>org.flywaydb.core.DbCategory$CommercialDB</excludedGroups>
-                        </configuration>
-                    </plugin>
-                </plugins>
-            </build>
-        </profile>
-        <profile>
-            <id>CommercialDBTest</id>
-            <activation>
-                <activeByDefault>true</activeByDefault>
-            </activation>
-            <dependencies>
-                <dependency>
-                    <groupId>com.microsoft.sqlserver</groupId>
-                    <artifactId>sqljdbc4</artifactId>
-                    <scope>test</scope>
-                </dependency>
-                <dependency>
-                    <groupId>com.oracle</groupId>
-                    <artifactId>ojdbc6</artifactId>
-                    <scope>test</scope>
-                </dependency>
-                <dependency>
-                    <groupId>com.ibm.db2</groupId>
-                    <artifactId>db2jcc4</artifactId>
-                    <scope>test</scope>
-                </dependency>
-                <dependency>
-                    <groupId>com.nuodb.jdbc</groupId>
-                    <artifactId>nuodb-jdbc</artifactId>
-                    <version>2.2.0</version>
-                    <scope>test</scope>
-                </dependency>
-            </dependencies>
-            <build>
-                <plugins>
-                    <plugin>
-                        <artifactId>maven-failsafe-plugin</artifactId>
-                        <configuration>
-                            <excludedGroups>org.flywaydb.core.DbCategory$ContributorSupportedDB</excludedGroups>
-                        </configuration>
-                    </plugin>
-                </plugins>
-            </build>
-        </profile>
-        <profile>
-            <id>VerticaRedshiftDBTest</id>
-            <activation>
-                <activeByDefault>false</activeByDefault>
-            </activation>
-            <dependencies>
-                <dependency>
-                    <groupId>com.vertica</groupId>
-                    <artifactId>vertica-jdbc</artifactId>
-                    <scope>test</scope>
-                </dependency>
-            </dependencies>
-            <build>
-                <plugins>
-                    <plugin>
-                        <artifactId>maven-failsafe-plugin</artifactId>
-                        <configuration>
-                            <excludedGroups>org.flywaydb.core.DbCategory$DB2zOS,org.flywaydb.core.DbCategory$Redshift,org.flywaydb.core.DbCategory$SolidDB</excludedGroups>
-                        </configuration>
-                    </plugin>
-                </plugins>
-            </build>
-        </profile>
-        <profile>
-            <id>DB2zOSDBTest</id>
-            <activation>
-                <activeByDefault>false</activeByDefault>
-            </activation>
-            <dependencies>
-                <dependency>
-                    <groupId>com.ibm.db2</groupId>
-                    <artifactId>db2jcc</artifactId>
-                    <version>8.1</version>
-                    <scope>test</scope>
-                </dependency>
-                <dependency>
-                    <groupId>com.ibm.db2</groupId>
-                    <artifactId>db2jcc_license_cisuz</artifactId>
-                    <version>3.4.65</version>
-                    <scope>test</scope>
-                </dependency>
-            </dependencies>
-            <build>
-                <plugins>
-                    <plugin>
-                        <artifactId>maven-failsafe-plugin</artifactId>
-                        <configuration>
-                            <excludedGroups>org.flywaydb.core.DbCategory$Vertica,org.flywaydb.core.DbCategory$Redshift,org.flywaydb.core.DbCategory$SolidDB</excludedGroups>
-                        </configuration>
-                    </plugin>
-                </plugins>
-            </build>
-        </profile>
-        <profile>
-            <id>SolidDBTest</id>
-            <activation>
-                <activeByDefault>false</activeByDefault>
-            </activation>
-            <dependencies>
-                <dependency>
-                    <groupId>com.ibm</groupId>
-                    <artifactId>SolidDriver</artifactId>
-                    <scope>test</scope>
-                </dependency>
-            </dependencies>
-            <build>
-                <plugins>
-                    <plugin>
-                        <artifactId>maven-failsafe-plugin</artifactId>
-                        <configuration>
-                            <excludedGroups>org.flywaydb.core.DbCategory$Vertica,org.flywaydb.core.DbCategory$Redshift,org.flywaydb.core.DbCategory$DB2zOS</excludedGroups>
-                        </configuration>
-                    </plugin>
-                </plugins>
-            </build>
-        </profile>
-        <profile>
-            <id>NuoDBTest</id>
-            <activation>
-                <activeByDefault>false</activeByDefault>
-            </activation>
-            <dependencies>
-                <dependency>
-                    <groupId>com.nuodb.jdbc</groupId>
-                    <artifactId>nuodb-jdbc</artifactId>
-                    <version>2.2.0</version>
-                    <scope>test</scope>
-                </dependency>
-            </dependencies>
-            <build>
-                <plugins>
-                    <plugin>
-                        <artifactId>maven-failsafe-plugin</artifactId>
-                        <configuration>
-                            <excludedGroups>org.flywaydb.core.DbCategory$Vertica,org.flywaydb.core.DbCategory$Redshift,org.flywaydb.core.DbCategory$SolidDB</excludedGroups>
-                        </configuration>
-                    </plugin>
-                </plugins>
-            </build>
-        </profile>
-    </profiles>
->>>>>>> c6dd21d0
+
+
+
+
+
+
+
+
+
+
+
+
+
+
+
+
+
+
+
+
+
+
+
+
+
+
+
+
+
+
+
+
+
+
+
+
+
+
+
+
+
+
+
+
+
+
+
+
+
+
+
+
+
+
+
+
+
+
+
+
+
+
+
+
+
+
+
 </project>