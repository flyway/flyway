<<<<<<< HEAD
dist: trusty
=======
>>>>>>> 0d7f6bef
sudo: required
language: java
jdk:
  - oraclejdk8
services:
  - mysql
before_install:
  - mysql --verbose -uroot < ./flyway-core/src/test/resources/migration/dbsupport/mysql/createDatabase.sql
  - echo "mariadb.url=jdbc:mariadb://localhost/flyway_maria_db" > ~/flyway-mediumtests.properties
install: "sh ./mvnw install -q -P-CommercialDBTest,-CommandlinePlatformAssemblies"
before_script: echo OK
script: echo Done.<|MERGE_RESOLUTION|>--- conflicted
+++ resolved
@@ -1,7 +1,3 @@
-<<<<<<< HEAD
-dist: trusty
-=======
->>>>>>> 0d7f6bef
 sudo: required
 language: java
 jdk:
