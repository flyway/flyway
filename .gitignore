bin
build
target
*.iml
*.ipr
*.iws
*.ids
.project
.classpath
.settings
.metadata
.idea
.gradle
*.h2.db
<<<<<<< HEAD

# ignore saved emacs files
*~
=======
.DS_Store
>>>>>>> 274212fa
<|MERGE_RESOLUTION|>--- conflicted
+++ resolved
@@ -12,10 +12,7 @@
 .idea
 .gradle
 *.h2.db
-<<<<<<< HEAD
+.DS_Store
 
 # ignore saved emacs files
-*~
-=======
-.DS_Store
->>>>>>> 274212fa
+*~